// Copyright (c) 2019, NVIDIA CORPORATION. All rights reserved.
//
// Redistribution and use in source and binary forms, with or without
// modification, are permitted provided that the following conditions
// are met:
//  * Redistributions of source code must retain the above copyright
//    notice, this list of conditions and the following disclaimer.
//  * Redistributions in binary form must reproduce the above copyright
//    notice, this list of conditions and the following disclaimer in the
//    documentation and/or other materials provided with the distribution.
//  * Neither the name of NVIDIA CORPORATION nor the names of its
//    contributors may be used to endorse or promote products derived
//    from this software without specific prior written permission.
//
// THIS SOFTWARE IS PROVIDED BY THE COPYRIGHT HOLDERS ``AS IS'' AND ANY
// EXPRESS OR IMPLIED WARRANTIES, INCLUDING, BUT NOT LIMITED TO, THE
// IMPLIED WARRANTIES OF MERCHANTABILITY AND FITNESS FOR A PARTICULAR
// PURPOSE ARE DISCLAIMED.  IN NO EVENT SHALL THE COPYRIGHT OWNER OR
// CONTRIBUTORS BE LIABLE FOR ANY DIRECT, INDIRECT, INCIDENTAL, SPECIAL,
// EXEMPLARY, OR CONSEQUENTIAL DAMAGES (INCLUDING, BUT NOT LIMITED TO,
// PROCUREMENT OF SUBSTITUTE GOODS OR SERVICES; LOSS OF USE, DATA, OR
// PROFITS; OR BUSINESS INTERRUPTION) HOWEVER CAUSED AND ON ANY THEORY
// OF LIABILITY, WHETHER IN CONTRACT, STRICT LIABILITY, OR TORT
// (INCLUDING NEGLIGENCE OR OTHERWISE) ARISING IN ANY WAY OUT OF THE USE
// OF THIS SOFTWARE, EVEN IF ADVISED OF THE POSSIBILITY OF SUCH DAMAGE.

#include "src/core/filesystem.h"

#include <dirent.h>

#ifdef TRTIS_ENABLE_GCS
#include <google/cloud/storage/client.h>
#endif  // TRTIS_ENABLE_GCS

#ifdef TRTIS_ENABLE_S3
#include <aws/core/Aws.h>
#include <aws/s3/S3Client.h>
#include <aws/s3/model/GetObjectRequest.h>
#include <aws/s3/model/HeadBucketRequest.h>
#include <aws/s3/model/HeadObjectRequest.h>
#include <aws/s3/model/ListObjectsRequest.h>
#endif  // TRTIS_ENABLE_S3

#include <google/protobuf/text_format.h>
#include <sys/stat.h>
#include <unistd.h>
#include <cerrno>
#include <fstream>
#include "src/core/constants.h"

namespace nvidia { namespace inferenceserver {

namespace {

class FileSystem {
 public:
  virtual Status FileExists(const std::string& path, bool* exists) = 0;
  virtual Status IsDirectory(const std::string& path, bool* is_dir) = 0;
  virtual Status FileModificationTime(
      const std::string& path, int64_t* mtime_ns) = 0;
  virtual Status GetDirectoryContents(
      const std::string& path, std::set<std::string>* contents) = 0;
  virtual Status GetDirectorySubdirs(
      const std::string& path, std::set<std::string>* subdirs) = 0;
  virtual Status GetDirectoryFiles(
      const std::string& path, std::set<std::string>* files) = 0;
  virtual Status ReadTextFile(
      const std::string& path, std::string* contents) = 0;
  virtual Status WriteTextFile(
      const std::string& path, const std::string& contents) = 0;
};

class LocalFileSystem : public FileSystem {
 public:
  Status FileExists(const std::string& path, bool* exists) override;
  Status IsDirectory(const std::string& path, bool* is_dir) override;
  Status FileModificationTime(
      const std::string& path, int64_t* mtime_ns) override;
  Status GetDirectoryContents(
      const std::string& path, std::set<std::string>* contents) override;
  Status GetDirectorySubdirs(
      const std::string& path, std::set<std::string>* subdirs) override;
  Status GetDirectoryFiles(
      const std::string& path, std::set<std::string>* files) override;
  Status ReadTextFile(const std::string& path, std::string* contents) override;
  Status WriteTextFile(
      const std::string& path, const std::string& contents) override;
};


Status
LocalFileSystem::FileExists(const std::string& path, bool* exists)
{
  *exists = (access(path.c_str(), F_OK) == 0);
  return Status::Success;
}

Status
LocalFileSystem::IsDirectory(const std::string& path, bool* is_dir)
{
  *is_dir = false;

  struct stat st;
  if (stat(path.c_str(), &st) != 0) {
    return Status(RequestStatusCode::INTERNAL, "failed to stat file " + path);
  }

  *is_dir = S_ISDIR(st.st_mode);
  return Status::Success;
}

Status
LocalFileSystem::FileModificationTime(
    const std::string& path, int64_t* mtime_ns)
{
  struct stat st;
  if (stat(path.c_str(), &st) != 0) {
    return Status(RequestStatusCode::INTERNAL, "failed to stat file " + path);
  }
<<<<<<< HEAD
#if MAC_OS_X_VERSION_MAX_ALLOWED >= MAC_OS_X_VERSION_10_12
  *mtime_ns = st.st_mtimespec.tv_sec * NANOS_PER_SECOND + st.st_mtimespec.tv_nsec;
#else
  *mtime_ns = st.st_mtim.tv_sec * NANOS_PER_SECOND + st.st_mtim.tv_nsec;
#endif
=======

  *mtime_ns = TIMESPEC_TO_NANOS(st.st_mtim);
>>>>>>> e8d1537d
  return Status::Success;
}

Status
LocalFileSystem::GetDirectoryContents(
    const std::string& path, std::set<std::string>* contents)
{
  DIR* dir = opendir(path.c_str());
  if (dir == nullptr) {
    return Status(
        RequestStatusCode::INTERNAL, "failed to open directory " + path);
  }

  struct dirent* entry;
  while ((entry = readdir(dir)) != nullptr) {
    std::string entryname = entry->d_name;
    if ((entryname != ".") && (entryname != "..")) {
      contents->insert(entryname);
    }
  }

  closedir(dir);

  return Status::Success;
}

Status
LocalFileSystem::GetDirectorySubdirs(
    const std::string& path, std::set<std::string>* subdirs)
{
  RETURN_IF_ERROR(GetDirectoryContents(path, subdirs));

  // Erase non-directory entries...
  for (auto iter = subdirs->begin(); iter != subdirs->end();) {
    bool is_dir;
    RETURN_IF_ERROR(IsDirectory(JoinPath({path, *iter}), &is_dir));
    if (!is_dir) {
      iter = subdirs->erase(iter);
    } else {
      ++iter;
    }
  }

  return Status::Success;
}

Status
LocalFileSystem::GetDirectoryFiles(
    const std::string& path, std::set<std::string>* files)
{
  RETURN_IF_ERROR(GetDirectoryContents(path, files));

  // Erase directory entries...
  for (auto iter = files->begin(); iter != files->end();) {
    bool is_dir;
    RETURN_IF_ERROR(IsDirectory(JoinPath({path, *iter}), &is_dir));
    if (is_dir) {
      iter = files->erase(iter);
    } else {
      ++iter;
    }
  }

  return Status::Success;
}

Status
LocalFileSystem::ReadTextFile(const std::string& path, std::string* contents)
{
  std::ifstream in(path, std::ios::in | std::ios::binary);
  if (!in) {
    return Status(
        RequestStatusCode::INTERNAL,
        "failed to open text file for read " + path + ": " + strerror(errno));
  }

  in.seekg(0, std::ios::end);
  contents->resize(in.tellg());
  in.seekg(0, std::ios::beg);
  in.read(&(*contents)[0], contents->size());
  in.close();

  return Status::Success;
}

Status
LocalFileSystem::WriteTextFile(
    const std::string& path, const std::string& contents)
{
  std::ofstream out(path, std::ios::out | std::ios::binary);
  if (!out) {
    return Status(
        RequestStatusCode::INTERNAL,
        "failed to open text file for write " + path + ": " + strerror(errno));
  }

  out.write(&contents[0], contents.size());
  out.close();

  return Status::Success;
}

#ifdef TRTIS_ENABLE_GCS

namespace gcs = google::cloud::storage;

class GCSFileSystem : public FileSystem {
 public:
  GCSFileSystem();
  Status CheckClient();
  Status FileExists(const std::string& path, bool* exists) override;
  Status IsDirectory(const std::string& path, bool* is_dir) override;
  Status FileModificationTime(
      const std::string& path, int64_t* mtime_ns) override;
  Status GetDirectoryContents(
      const std::string& path, std::set<std::string>* contents) override;
  Status GetDirectorySubdirs(
      const std::string& path, std::set<std::string>* subdirs) override;
  Status GetDirectoryFiles(
      const std::string& path, std::set<std::string>* files) override;
  Status ReadTextFile(const std::string& path, std::string* contents) override;
  Status WriteTextFile(
      const std::string& path, const std::string& contents) override;

 private:
  Status ParsePath(
      const std::string& path, std::string* bucket, std::string* object);
  Status MetaDataExists(
      const std::string path, bool* exists,
      google::cloud::StatusOr<gcs::ObjectMetadata>* metadata);

  google::cloud::StatusOr<gcs::Client> client_;
};

GCSFileSystem::GCSFileSystem()
{
  client_ = gcs::Client::CreateDefaultClient();
}

Status
GCSFileSystem::CheckClient()
{
  // Need to return error status if GOOGLE_APPLICATION_CREDENTIALS is not set or
  // valid
  if (!client_) {
    return Status(
        RequestStatusCode::INTERNAL,
        "Unable to create GCS client. Check account credentials.");
  }
  return Status::Success;
}

Status
GCSFileSystem::ParsePath(
    const std::string& path, std::string* bucket, std::string* object)
{
  // Get the bucket name and the object path. Return error if input is malformed
  int bucket_start = path.find("gs://") + 5;
  int bucket_end = path.find("/", bucket_start);

  // If there isn't a second slash, the address has only the bucket
  if (bucket_end > bucket_start) {
    *bucket = path.substr(bucket_start, bucket_end - bucket_start);
    *object = path.substr(bucket_end + 1);
  } else {
    *bucket = path.substr(bucket_start);
    *object = "";
  }

  if (bucket->empty()) {
    return Status(
        RequestStatusCode::INTERNAL, "No bucket name found in path: " + path);
  }

  return Status::Success;
}

// Helper function to take care of lack of trailing slashes
std::string
AppendSlash(const std::string& name)
{
  if (name.empty() || (name.back() == '/')) {
    return name;
  }

  return (name + "/");
}

Status
GCSFileSystem::FileExists(const std::string& path, bool* exists)
{
  *exists = false;

  std::string bucket, object;
  RETURN_IF_ERROR(ParsePath(path, &bucket, &object));

  // Make a request for metadata and check the response
  google::cloud::StatusOr<gcs::ObjectMetadata> object_metadata =
      client_->GetObjectMetadata(bucket, object);

  if (object_metadata) {
    *exists = true;
    return Status::Success;
  }

  // GCS doesn't make objects for directories, so it could still be a directory
  bool is_dir;
  RETURN_IF_ERROR(IsDirectory(path, &is_dir));
  *exists = is_dir;

  return Status::Success;
}

Status
GCSFileSystem::IsDirectory(const std::string& path, bool* is_dir)
{
  *is_dir = false;
  std::string bucket, object_path;
  RETURN_IF_ERROR(ParsePath(path, &bucket, &object_path));

  // Check if the bucket exists
  google::cloud::StatusOr<gcs::BucketMetadata> bucket_metadata =
      client_->GetBucketMetadata(bucket);

  if (!bucket_metadata) {
    return Status(
        RequestStatusCode::INTERNAL,
        "Could not get MetaData for bucket with name " + bucket);
  }

  // Root case - bucket exists and object path is empty
  if (object_path.empty()) {
    *is_dir = true;
    return Status::Success;
  }

  // Check whether it has children. If at least one child, it is a directory
  for (auto&& object_metadata :
       client_->ListObjects(bucket, gcs::Prefix(AppendSlash(object_path)))) {
    if (object_metadata) {
      *is_dir = true;
      break;
    }
  }
  return Status::Success;
}

Status
GCSFileSystem::FileModificationTime(const std::string& path, int64_t* mtime_ns)
{
  // We don't need to worry about the case when this is a GCS directory
  bool is_dir;

  RETURN_IF_ERROR(IsDirectory(path, &is_dir));
  if (is_dir) {
    return Status::Success;
  }

  std::string bucket, object;
  RETURN_IF_ERROR(ParsePath(path, &bucket, &object));

  // Otherwise check the object metadata for update time
  google::cloud::StatusOr<gcs::ObjectMetadata> object_metadata =
      client_->GetObjectMetadata(bucket, object);

  if (!object_metadata) {
    return Status(
        RequestStatusCode::INTERNAL, "Failed to get metadata for " + object +
                                         " : " +
                                         object_metadata.status().message());
  }

  // Get duration from time point with respect to object clock
  auto update_time = std::chrono::time_point_cast<std::chrono::nanoseconds>(
                         object_metadata->updated())
                         .time_since_epoch()
                         .count();

  *mtime_ns = update_time;
  return Status::Success;
}

Status
GCSFileSystem::GetDirectoryContents(
    const std::string& path, std::set<std::string>* contents)
{
  std::string bucket, dir_path;
  RETURN_IF_ERROR(ParsePath(path, &bucket, &dir_path));
  // Append a slash to make it easier to list contents
  std::string full_dir = AppendSlash(dir_path);

  // Get objects with prefix equal to full directory path
  for (auto&& object_metadata :
       client_->ListObjects(bucket, gcs::Prefix(full_dir))) {
    if (!object_metadata) {
      return Status(
          RequestStatusCode::INTERNAL,
          "Could not list contents of directory at " + path);
    }

    // In the case of empty directories, the directory itself will appear here
    if (object_metadata->name() == full_dir) {
      continue;
    }

    // We have to make sure that subdirectory contents do not appear here
    std::string name = object_metadata->name();
    int item_start = name.find(full_dir) + full_dir.size();
    int item_end = name.find(
        "/", item_start);  // GCS response prepends parent directory name

    // Let set take care of subdirectory contents
    std::string item = name.substr(item_start, item_end - item_start);
    contents->insert(item);
  }
  return Status::Success;
}

Status
GCSFileSystem::GetDirectorySubdirs(
    const std::string& path, std::set<std::string>* subdirs)
{
  RETURN_IF_ERROR(GetDirectoryContents(path, subdirs));

  // Erase non-directory entries...
  for (auto iter = subdirs->begin(); iter != subdirs->end();) {
    bool is_dir;
    RETURN_IF_ERROR(IsDirectory(JoinPath({path, *iter}), &is_dir));
    if (!is_dir) {
      iter = subdirs->erase(iter);
    } else {
      ++iter;
    }
  }

  return Status::Success;
}

Status
GCSFileSystem::GetDirectoryFiles(
    const std::string& path, std::set<std::string>* files)
{
  RETURN_IF_ERROR(GetDirectoryContents(path, files));

  // Erase directory entries...
  for (auto iter = files->begin(); iter != files->end();) {
    bool is_dir;
    RETURN_IF_ERROR(IsDirectory(JoinPath({path, *iter}), &is_dir));
    if (is_dir) {
      iter = files->erase(iter);
    } else {
      ++iter;
    }
  }

  return Status::Success;
}

Status
GCSFileSystem::ReadTextFile(const std::string& path, std::string* contents)
{
  bool exists;
  RETURN_IF_ERROR(FileExists(path, &exists));

  if (!exists) {
    return Status(
        RequestStatusCode::INTERNAL, "File does not exist at " + path);
  }

  std::string bucket, object;
  ParsePath(path, &bucket, &object);

  gcs::ObjectReadStream stream = client_->ReadObject(bucket, object);

  if (!stream) {
    return Status(
        RequestStatusCode::INTERNAL,
        "Failed to open object read stream for " + path);
  }

  std::string data = "";
  char c;
  while (stream.get(c)) {
    data += c;
  }

  *contents = data;

  return Status::Success;
}

Status
GCSFileSystem::WriteTextFile(
    const std::string& path, const std::string& contents)
{
  return Status(
      RequestStatusCode::INTERNAL,
      "Write text file operation not yet implemented " + path);
}

#endif  // TRTIS_ENABLE_GCS

#ifdef TRTIS_ENABLE_S3

namespace s3 = Aws::S3;

class S3FileSystem : public FileSystem {
 public:
  S3FileSystem(const Aws::SDKOptions& options);
  ~S3FileSystem();
  Status FileExists(const std::string& path, bool* exists) override;
  Status IsDirectory(const std::string& path, bool* is_dir) override;
  Status FileModificationTime(
      const std::string& path, int64_t* mtime_ns) override;
  Status GetDirectoryContents(
      const std::string& path, std::set<std::string>* contents) override;
  Status GetDirectorySubdirs(
      const std::string& path, std::set<std::string>* subdirs) override;
  Status GetDirectoryFiles(
      const std::string& path, std::set<std::string>* files) override;
  Status ReadTextFile(const std::string& path, std::string* contents) override;
  Status WriteTextFile(
      const std::string& path, const std::string& contents) override;

 private:
  Status ParsePath(
      const std::string& path, std::string* bucket, std::string* object);
  Aws::SDKOptions options_;
  s3::S3Client client_;
};

Status
S3FileSystem::ParsePath(
    const std::string& path, std::string* bucket, std::string* object)
{
  // Get the bucket name and the object path. Return error if input is malformed
  int bucket_start = path.find("s3://") + 5;
  int bucket_end = path.find("/", bucket_start);

  // If there isn't a second slash, the address has only the bucket
  if (bucket_end > bucket_start) {
    *bucket = path.substr(bucket_start, bucket_end - bucket_start);
    *object = path.substr(bucket_end + 1);
  } else {
    *bucket = path.substr(bucket_start);
    *object = "";
  }

  if (bucket->empty()) {
    return Status(
        RequestStatusCode::INTERNAL, "No bucket name found in path: " + path);
  }

  return Status::Success;
}


S3FileSystem::S3FileSystem(const Aws::SDKOptions& options) : options_(options)
{
  if (const char* profile_name = std::getenv("AWS_PROFILE")) {
    Aws::Client::ClientConfiguration config(profile_name);
    client_ = s3::S3Client(config);
  } else {
    Aws::Client::ClientConfiguration config("default");
    client_ = s3::S3Client(config);
  }
}

S3FileSystem::~S3FileSystem()
{
  Aws::ShutdownAPI(options_);
}

Status
S3FileSystem::FileExists(const std::string& path, bool* exists)
{
  *exists = false;

  std::string bucket, object;
  RETURN_IF_ERROR(ParsePath(path, &bucket, &object));

  // Construct request for object metadata
  s3::Model::HeadObjectRequest head_request;
  head_request.SetBucket(bucket.c_str());
  head_request.SetKey(object.c_str());

  auto head_object_outcome = client_.HeadObject(head_request);
  if (head_object_outcome.IsSuccess()) {
    *exists = true;
    return Status::Success;
  }

  // S3 doesn't make objects for directories, so it could still be a directory
  bool is_dir;
  RETURN_IF_ERROR(IsDirectory(path, &is_dir));
  *exists = is_dir;

  return Status::Success;
}

Status
S3FileSystem::IsDirectory(const std::string& path, bool* is_dir)
{
  *is_dir = false;
  std::string bucket, object_path;
  RETURN_IF_ERROR(ParsePath(path, &bucket, &object_path));

  // Check if the bucket exists
  s3::Model::HeadBucketRequest head_request;
  head_request.WithBucket(bucket.c_str());

  auto head_bucket_outcome = client_.HeadBucket(head_request);
  if (!head_bucket_outcome.IsSuccess()) {
    return Status(
        RequestStatusCode::INTERNAL,
        "Could not get MetaData for bucket with name " + bucket);
  }

  // Root case - bucket exists and object path is empty
  if (object_path.empty()) {
    *is_dir = true;
    return Status::Success;
  }

  // List the objects in the bucket
  s3::Model::ListObjectsRequest list_objects_request;
  list_objects_request.SetBucket(bucket.c_str());
  list_objects_request.SetPrefix(AppendSlash(object_path).c_str());
  auto list_objects_outcome = client_.ListObjects(list_objects_request);

  if (list_objects_outcome.IsSuccess()) {
    *is_dir = !list_objects_outcome.GetResult().GetContents().empty();
  } else {
    return Status(
        RequestStatusCode::INTERNAL,
        "Failed to list objects with prefix " + path);
  }
  return Status::Success;
}

Status
S3FileSystem::FileModificationTime(const std::string& path, int64_t* mtime_ns)
{
  // We don't need to worry about the case when this is a GCS directory
  bool is_dir;

  RETURN_IF_ERROR(IsDirectory(path, &is_dir));
  if (is_dir) {
    return Status::Success;
  }

  std::string bucket, object;
  RETURN_IF_ERROR(ParsePath(path, &bucket, &object));

  // Send a request for the objects metadata
  s3::Model::HeadObjectRequest head_request;
  head_request.SetBucket(bucket.c_str());
  head_request.SetKey(object.c_str());

  // If request succeeds, copy over the modification time
  auto head_object_outcome = client_.HeadObject(head_request);
  if (head_object_outcome.IsSuccess()) {
    *mtime_ns = head_object_outcome.GetResult().GetLastModified().Millis();
  } else {
    return Status(
        RequestStatusCode::INTERNAL,
        "Failed to get modification time for object at " + path);
  }
  return Status::Success;
}
Status
S3FileSystem::GetDirectoryContents(
    const std::string& path, std::set<std::string>* contents)
{
  // Parse bucket and dir_path
  std::string bucket, dir_path, full_dir;
  RETURN_IF_ERROR(ParsePath(path, &bucket, &dir_path));

  // Capture the full path to facilitate content listing
  full_dir = AppendSlash(dir_path);

  // Issue request for objects with prefix
  s3::Model::ListObjectsRequest objects_request;
  objects_request.SetBucket(bucket.c_str());
  objects_request.SetPrefix(full_dir.c_str());
  auto list_objects_outcome = client_.ListObjects(objects_request);

  if (list_objects_outcome.IsSuccess()) {
    Aws::Vector<Aws::S3::Model::Object> object_list =
        list_objects_outcome.GetResult().GetContents();
    for (auto const& s3_object : object_list) {
      // In the case of empty directories, the directory itself will appear here
      if (s3_object.GetKey().c_str() == full_dir) {
        continue;
      }

      // We have to make sure that subdirectory contents do not appear here
      std::string name(s3_object.GetKey().c_str());
      int item_start = name.find(full_dir) + full_dir.size();
      int item_end = name.find(
          "/", item_start);  // GCS response prepends parent directory name

      // Let set take care of subdirectory contents
      std::string item = name.substr(item_start, item_end - item_start);
      contents->insert(item);
    }
  } else {
    return Status(
        RequestStatusCode::INTERNAL,
        "Failed to list directory contents with at " + path);
  }
  return Status::Success;
}
Status
S3FileSystem::GetDirectorySubdirs(
    const std::string& path, std::set<std::string>* subdirs)
{
  RETURN_IF_ERROR(GetDirectoryContents(path, subdirs));

  // Erase non-directory entries...
  for (auto iter = subdirs->begin(); iter != subdirs->end();) {
    bool is_dir;
    RETURN_IF_ERROR(IsDirectory(JoinPath({path, *iter}), &is_dir));
    if (!is_dir) {
      iter = subdirs->erase(iter);
    } else {
      ++iter;
    }
  }

  return Status::Success;
}
Status
S3FileSystem::GetDirectoryFiles(
    const std::string& path, std::set<std::string>* files)
{
  RETURN_IF_ERROR(GetDirectoryContents(path, files));

  // Erase directory entries...
  for (auto iter = files->begin(); iter != files->end();) {
    bool is_dir;
    RETURN_IF_ERROR(IsDirectory(JoinPath({path, *iter}), &is_dir));
    if (is_dir) {
      iter = files->erase(iter);
    } else {
      ++iter;
    }
  }

  return Status::Success;
}
Status
S3FileSystem::ReadTextFile(const std::string& path, std::string* contents)
{
  bool exists;
  RETURN_IF_ERROR(FileExists(path, &exists));

  if (!exists) {
    return Status(
        RequestStatusCode::INTERNAL, "File does not exist at " + path);
  }

  std::string bucket, object;
  RETURN_IF_ERROR(ParsePath(path, &bucket, &object));

  // Send a request for the objects metadata
  s3::Model::GetObjectRequest object_request;
  object_request.SetBucket(bucket.c_str());
  object_request.SetKey(object.c_str());

  auto get_object_outcome = client_.GetObject(object_request);
  if (get_object_outcome.IsSuccess()) {
    auto& object_result = get_object_outcome.GetResultWithOwnership().GetBody();

    std::string data = "";
    char c;
    while (object_result.get(c)) {
      data += c;
    }

    *contents = data;
  } else {
    return Status(
        RequestStatusCode::INTERNAL, "Failed to get object at " + path);
  }

  return Status::Success;
}
Status
S3FileSystem::WriteTextFile(
    const std::string& path, const std::string& contents)
{
  return Status(
      RequestStatusCode::INTERNAL,
      "Write text file operation not yet implemented " + path);
}


#endif

Status
GetFileSystem(const std::string& path, FileSystem** file_system)
{
  // Check if this is a GCS path (gs://$BUCKET_NAME)
  if (!path.empty() && !path.rfind("gs://", 0)) {
#ifndef TRTIS_ENABLE_GCS
    return Status(
        RequestStatusCode::INTERNAL,
        "gs:// file-system not supported. To enable, build with "
        "-DTRTIS_ENABLE_GCS=ON.");
#else
    static GCSFileSystem gcs_fs;
    RETURN_IF_ERROR(gcs_fs.CheckClient());
    *file_system = &gcs_fs;
    return Status::Success;
#endif  // TRTIS_ENABLE_GCS
  }

  // Check if this is an S3 path (s3://$BUCKET_NAME)
  if (!path.empty() && !path.rfind("s3://", 0)) {
#ifndef TRTIS_ENABLE_S3
    return Status(
        RequestStatusCode::INTERNAL,
        "s3:// file-system not supported. To enable, build with "
        "-DTRTIS_ENABLE_S3=ON.");
#else
    Aws::SDKOptions options;
    Aws::InitAPI(options);
    static S3FileSystem s3_fs(options);
    // RETURN_IF_ERROR(s3_fs.CheckClient());
    *file_system = &s3_fs;
    return Status::Success;
#endif  // TRTIS_ENABLE_S3
  }

  // Assume path is for local filesystem
  static LocalFileSystem local_fs;
  *file_system = &local_fs;

  return Status::Success;
}

}  // namespace


bool
IsAbsolutePath(const std::string& path)
{
  return !path.empty() && (path[0] == '/');
}

std::string
JoinPath(std::initializer_list<std::string> segments)
{
  std::string joined;

  for (const auto& seg : segments) {
    if (joined.empty()) {
      joined = seg;
    } else if (IsAbsolutePath(seg)) {
      if (joined[joined.size() - 1] == '/') {
        joined.append(seg.substr(1));
      } else {
        joined.append(seg);
      }
    } else {  // !IsAbsolutePath(seg)
      if (joined[joined.size() - 1] != '/') {
        joined.append("/");
      }
      joined.append(seg);
    }
  }

  return joined;
}

std::string
BaseName(const std::string& path)
{
  if (path.empty()) {
    return path;
  }

  size_t last = path.size() - 1;
  while ((last > 0) && (path[last] == '/')) {
    last -= 1;
  }

  if (path[last] == '/') {
    return std::string();
  }

  const size_t idx = path.find_last_of("/", last);
  if (idx == std::string::npos) {
    return path.substr(0, last + 1);
  }

  return path.substr(idx + 1, last - idx);
}

std::string
DirName(const std::string& path)
{
  if (path.empty()) {
    return path;
  }

  size_t last = path.size() - 1;
  while ((last > 0) && (path[last] == '/')) {
    last -= 1;
  }

  if (path[last] == '/') {
    return std::string("/");
  }

  const size_t idx = path.find_last_of("/", last);
  if (idx == std::string::npos) {
    return std::string(".");
  }
  if (idx == 0) {
    return std::string("/");
  }

  return path.substr(0, idx);
}

Status
FileExists(const std::string& path, bool* exists)
{
  FileSystem* fs;
  RETURN_IF_ERROR(GetFileSystem(path, &fs));
  return fs->FileExists(path, exists);
}

Status
IsDirectory(const std::string& path, bool* is_dir)
{
  FileSystem* fs;
  RETURN_IF_ERROR(GetFileSystem(path, &fs));
  return fs->IsDirectory(path, is_dir);
}

Status
FileModificationTime(const std::string& path, int64_t* mtime_ns)
{
  FileSystem* fs;
  RETURN_IF_ERROR(GetFileSystem(path, &fs));
  return fs->FileModificationTime(path, mtime_ns);
}

Status
GetDirectoryContents(const std::string& path, std::set<std::string>* contents)
{
  FileSystem* fs;
  RETURN_IF_ERROR(GetFileSystem(path, &fs));
  return fs->GetDirectoryContents(path, contents);
}

Status
GetDirectorySubdirs(const std::string& path, std::set<std::string>* subdirs)
{
  FileSystem* fs;
  RETURN_IF_ERROR(GetFileSystem(path, &fs));
  return fs->GetDirectorySubdirs(path, subdirs);
}

Status
GetDirectoryFiles(const std::string& path, std::set<std::string>* files)
{
  FileSystem* fs;
  RETURN_IF_ERROR(GetFileSystem(path, &fs));
  return fs->GetDirectoryFiles(path, files);
}

Status
ReadTextFile(const std::string& path, std::string* contents)
{
  FileSystem* fs;
  RETURN_IF_ERROR(GetFileSystem(path, &fs));
  return fs->ReadTextFile(path, contents);
}

Status
ReadTextProto(const std::string& path, google::protobuf::Message* msg)
{
  FileSystem* fs;
  RETURN_IF_ERROR(GetFileSystem(path, &fs));

  std::string contents;
  RETURN_IF_ERROR(fs->ReadTextFile(path, &contents));

  if (!google::protobuf::TextFormat::ParseFromString(contents, msg)) {
    return Status(
        RequestStatusCode::INTERNAL, "failed to read text proto from " + path);
  }

  return Status::Success;
}

Status
WriteTextProto(const std::string& path, const google::protobuf::Message& msg)
{
  FileSystem* fs;
  RETURN_IF_ERROR(GetFileSystem(path, &fs));

  std::string prototxt;
  if (!google::protobuf::TextFormat::PrintToString(msg, &prototxt)) {
    return Status(
        RequestStatusCode::INTERNAL, "failed to write text proto to " + path);
  }

  return fs->WriteTextFile(path, prototxt);
}

Status
ReadBinaryProto(const std::string& path, google::protobuf::MessageLite* msg)
{
  std::string msg_str;
  RETURN_IF_ERROR(ReadTextFile(path, &msg_str));

  google::protobuf::io::CodedInputStream coded_stream(
      reinterpret_cast<const uint8_t*>(msg_str.c_str()), msg_str.size());
  coded_stream.SetTotalBytesLimit(INT_MAX, INT_MAX);
  if (!msg->ParseFromCodedStream(&coded_stream)) {
    return Status(
        RequestStatusCode::INTERNAL,
        "Can't parse " + path + " as binary proto");
  }

  return Status::Success;
}

}}  // namespace nvidia::inferenceserver<|MERGE_RESOLUTION|>--- conflicted
+++ resolved
@@ -117,16 +117,11 @@
   if (stat(path.c_str(), &st) != 0) {
     return Status(RequestStatusCode::INTERNAL, "failed to stat file " + path);
   }
-<<<<<<< HEAD
 #if MAC_OS_X_VERSION_MAX_ALLOWED >= MAC_OS_X_VERSION_10_12
-  *mtime_ns = st.st_mtimespec.tv_sec * NANOS_PER_SECOND + st.st_mtimespec.tv_nsec;
+  *mtime_ns = TIMESPEC_TO_NANOS(st.st_mtimespec);
 #else
-  *mtime_ns = st.st_mtim.tv_sec * NANOS_PER_SECOND + st.st_mtim.tv_nsec;
+  *mtime_ns = TIMESPEC_TO_NANOS(st.st_mtim);
 #endif
-=======
-
-  *mtime_ns = TIMESPEC_TO_NANOS(st.st_mtim);
->>>>>>> e8d1537d
   return Status::Success;
 }
 
