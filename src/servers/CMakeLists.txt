# Copyright (c) 2019, NVIDIA CORPORATION. All rights reserved.
#
# Redistribution and use in source and binary forms, with or without
# modification, are permitted provided that the following conditions
# are met:
#  * Redistributions of source code must retain the above copyright
#    notice, this list of conditions and the following disclaimer.
#  * Redistributions in binary form must reproduce the above copyright
#    notice, this list of conditions and the following disclaimer in the
#    documentation and/or other materials provided with the distribution.
#  * Neither the name of NVIDIA CORPORATION nor the names of its
#    contributors may be used to endorse or promote products derived
#    from this software without specific prior written permission.
#
# THIS SOFTWARE IS PROVIDED BY THE COPYRIGHT HOLDERS ``AS IS'' AND ANY
# EXPRESS OR IMPLIED WARRANTIES, INCLUDING, BUT NOT LIMITED TO, THE
# IMPLIED WARRANTIES OF MERCHANTABILITY AND FITNESS FOR A PARTICULAR
# PURPOSE ARE DISCLAIMED.  IN NO EVENT SHALL THE COPYRIGHT OWNER OR
# CONTRIBUTORS BE LIABLE FOR ANY DIRECT, INDIRECT, INCIDENTAL, SPECIAL,
# EXEMPLARY, OR CONSEQUENTIAL DAMAGES (INCLUDING, BUT NOT LIMITED TO,
# PROCUREMENT OF SUBSTITUTE GOODS OR SERVICES; LOSS OF USE, DATA, OR
# PROFITS; OR BUSINESS INTERRUPTION) HOWEVER CAUSED AND ON ANY THEORY
# OF LIABILITY, WHETHER IN CONTRACT, STRICT LIABILITY, OR TORT
# (INCLUDING NEGLIGENCE OR OTHERWISE) ARISING IN ANY WAY OUT OF THE USE
# OF THIS SOFTWARE, EVEN IF ADVISED OF THE POSSIBILITY OF SUCH DAMAGE.

cmake_minimum_required (VERSION 3.5)

#
# grpc endpoint
#
set(GRPC_ENDPOINT_OBJECTS "")
set(GRPC_ENDPOINT_LIBRARIES "")

if(${TRTIS_ENABLE_GRPC})
  set(
    GRPC_ENDPOINT_SRCS
    grpc_server.cc
  )

  set(
    GRPC_ENDPOINT_HDRS
    grpc_server.h
  )

  add_library(
    grpc-endpoint-library EXCLUDE_FROM_ALL OBJECT
    ${GRPC_ENDPOINT_SRCS} ${GRPC_ENDPOINT_HDRS}
  )
  add_dependencies(grpc-endpoint-library grpc-library proto-library)

  set(
    GRPC_ENDPOINT_OBJECTS
    $<TARGET_OBJECTS:grpc-endpoint-library>
    $<TARGET_OBJECTS:grpc-library>
    $<TARGET_OBJECTS:proto-library>
  )
  set(
    GRPC_ENDPOINT_LIBRARIES
    PRIVATE gRPC::grpc++
    PRIVATE gRPC::grpc
    PRIVATE protobuf::libprotobuf
  )
endif() # TRTIS_ENABLE_GRPC

#
# http endpoint
#
set(HTTP_ENDPOINT_OBJECTS "")
set(HTTP_ENDPOINT_LIBRARIES "")

if(${TRTIS_ENABLE_HTTP} OR ${TRTIS_ENABLE_METRICS})
  find_package(libevhtp CONFIG REQUIRED)
  message(STATUS "Using libevhtp ${libevhtp_VERSION}")

  set(
    HTTP_ENDPOINT_SRCS
    http_server.cc
  )

  set(
    HTTP_ENDPOINT_HDRS
    http_server.h
  )

  add_library(
    http-endpoint-library EXCLUDE_FROM_ALL OBJECT
    ${HTTP_ENDPOINT_SRCS} ${HTTP_ENDPOINT_HDRS}
  )
  add_dependencies(http-endpoint-library proto-library)
  target_include_directories(
    http-endpoint-library
    PRIVATE $<TARGET_PROPERTY:libevhtp::evhtp,INTERFACE_INCLUDE_DIRECTORIES>
  )

  set(
    HTTP_ENDPOINT_OBJECTS
    $<TARGET_OBJECTS:http-endpoint-library>
    $<TARGET_OBJECTS:proto-library>
  )
  set(
    HTTP_ENDPOINT_LIBRARIES
    PRIVATE ${LIBEVENT_LIBRARIES}
    PRIVATE libevhtp::evhtp
    PRIVATE protobuf::libprotobuf
  )
      #PRIVATE ${LIBRARY_OUTPUT_DIRECTORY}/grpc/lib/libre2.a 

endif() # TRTIS_ENABLE_HTTP || TRTIS_ENABLE_METRICS

#
# tracing
#
set(TRACING_OBJECTS "")
set(TRACING_LIBRARIES "")

if(${TRTIS_ENABLE_TRACING})
  message(STATUS "Using tracing ${TRTIS_TRACE_INSTALL_PATH}")

  set(
    TRACING_SRCS
    tracer.cc
  )

  set(
    TRACING_HDRS
    tracer.h
  )

  add_library(
    tracing-library EXCLUDE_FROM_ALL OBJECT
    ${TRACING_SRCS} ${TRACING_HDRS}
  )

  set(
    TRACING_OBJECTS
    $<TARGET_OBJECTS:tracing-library>
  )
endif() # TRTIS_ENABLE_TRACING

#
# trtserver
#
set(
  TRTSERVER_SRCS
  main.cc
  common.cc
  shared_memory_block_manager.cc
  ../core/logging.cc
)

set(
  TRTSERVER_HDRS
  common.h
  shared_memory_block_manager.h
  ../core/logging.h
)

add_executable(
  main
  ${TRTSERVER_SRCS}
  ${TRTSERVER_HDRS}
  ${HTTP_ENDPOINT_OBJECTS}
  ${GRPC_ENDPOINT_OBJECTS}
  ${TRACING_OBJECTS}
)
set_property(TARGET main PROPERTY OUTPUT_NAME trtserver)
target_link_libraries(
  main
  ${HTTP_ENDPOINT_LIBRARIES}
  ${GRPC_ENDPOINT_LIBRARIES}
<<<<<<< HEAD
  PRIVATE ${CMAKE_CURRENT_LIST_DIR}/../../builddir/grpc/lib/libre2.a
=======
  ${TRACING_LIBRARIES}
>>>>>>> e8d1537d
  PRIVATE trtserver
)
install(
  TARGETS main
  RUNTIME DESTINATION bin
)

#
# simple
#
set(
  SIMPLE_SRCS
  simple.cc common.cc ../core/logging.cc
)

set(
  SIMPLE_HDRS
  common.h ../core/logging.h
)

add_executable(
  simple
  ${SIMPLE_SRCS}
  ${SIMPLE_HDRS}
  $<TARGET_OBJECTS:proto-library>
  ${TRACING_OBJECTS}
)
target_link_libraries(
  simple
  PRIVATE trtserver
  PRIVATE protobuf::libprotobuf
  ${TRACING_LIBRARIES}
)
if(${TRTIS_ENABLE_GPU})
target_include_directories(simple PRIVATE ${CUDA_INCLUDE_DIRS})
target_link_libraries(
  simple
  PUBLIC -L/usr/local/cuda/lib64/stubs
  PUBLIC -lnvidia-ml
  PRIVATE ${CUDA_LIBRARIES}
)
endif() # TRTIS_ENABLE_GPU
install(
  TARGETS simple
  RUNTIME DESTINATION bin
)

#
# libtrtserver.so
#
set(BACKEND_OBJS $<TARGET_OBJECTS:ensemble-backend-library>)
if(${TRTIS_ENABLE_TENSORFLOW})
  set(BACKEND_OBJS ${BACKEND_OBJS} $<TARGET_OBJECTS:tensorflow-backend-library>)
endif() # TRTIS_ENABLE_TENSORFLOW
if(${TRTIS_ENABLE_TENSORRT})
  set(BACKEND_OBJS ${BACKEND_OBJS} $<TARGET_OBJECTS:tensorrt-backend-library>)
endif() # TRTIS_ENABLE_TENSORRT
if(${TRTIS_ENABLE_CAFFE2})
  set(BACKEND_OBJS ${BACKEND_OBJS} $<TARGET_OBJECTS:caffe2-backend-library>)
endif() # TRTIS_ENABLE_CAFFE2
if(${TRTIS_ENABLE_ONNXRUNTIME})
  set(BACKEND_OBJS ${BACKEND_OBJS} $<TARGET_OBJECTS:onnxruntime-backend-library>)
endif() # TRTIS_ENABLE_ONNXRUNTIME
if(${TRTIS_ENABLE_PYTORCH})
  set(BACKEND_OBJS ${BACKEND_OBJS} $<TARGET_OBJECTS:libtorch-backend-library>)
endif() # TRTIS_ENABLE_PYTORCH
if(${TRTIS_ENABLE_CUSTOM})
  set(BACKEND_OBJS ${BACKEND_OBJS} $<TARGET_OBJECTS:custom-backend-library>)
endif() # TRTIS_ENABLE_CUSTOM

set(CUDA_OBJS "")
if(${TRTIS_ENABLE_GPU})
  set(CUDA_OBJS $<TARGET_OBJECTS:model-config-cuda-library>)
endif() # TRTIS_ENABLE_GPU

configure_file(libtrtserver.ldscript libtrtserver.ldscript COPYONLY)

add_library(
  trtserver STATIC
  $<TARGET_OBJECTS:server-library>
  $<TARGET_OBJECTS:model-config-library>
  $<TARGET_OBJECTS:proto-library>
  ${CUDA_OBJS}
  ${BACKEND_OBJS}
)
set_target_properties(
  trtserver
  PROPERTIES LINK_DEPENDS ${CMAKE_CURRENT_BINARY_DIR}/libtrtserver.ldscript
)
if(NOT APPLE)
set_target_properties(
  trtserver
  PROPERTIES LINK_FLAGS "-Wl,--version-script libtrtserver.ldscript"
)
set(RT -lrt)
endif()
target_link_libraries(
  trtserver
  PRIVATE -ldl
  PRIVATE ${RT}
  PRIVATE ${TRTIS_EXTRA_LDFLAGS}
  PRIVATE protobuf::libprotobuf
)

if(${TRTIS_ENABLE_TENSORRT})
  target_link_libraries(
    trtserver
    PUBLIC -lnvinfer
    PUBLIC -lnvinfer_plugin
    PUBLIC -lnvonnxparser_runtime
  )
endif() # TRTIS_ENABLE_TENSORRT

if(${TRTIS_ENABLE_TENSORFLOW})
  target_link_libraries(
    trtserver
    PUBLIC ${TRTIS_EXTRA_LDFLAGS}
    PUBLIC -ltensorflow_cc
  )
endif() # TRTIS_ENABLE_TENSORFLOW

if(${TRTIS_ENABLE_CAFFE2} OR ${TRTIS_ENABLE_PYTORCH})
  target_link_libraries(
    trtserver
    PUBLIC ${TRTIS_EXTRA_LDFLAGS}
    PUBLIC -ltorch
    PUBLIC -lcaffe2_detectron_ops_gpu
    PUBLIC -lcaffe2_nvrtc
    PUBLIC -lc10
    PUBLIC -lc10_cuda
    PUBLIC -lmkl_core
    PUBLIC -lmkl_gnu_thread
    PUBLIC -lmkl_avx2
    PUBLIC -lmkl_def
    PUBLIC -lmkl_intel_lp64
    PUBLIC -lmkl_rt
    PUBLIC -lmkl_vml_def
  )
endif() # TRTIS_ENABLE_CAFFE2

if(${TRTIS_ENABLE_ONNXRUNTIME})
  target_link_libraries(
    trtserver
    PUBLIC ${TRTIS_EXTRA_LDFLAGS}
    PUBLIC -lonnxruntime
  )
endif() # TRTIS_ENABLE_ONNXRUNTIME

if(${TRTIS_ENABLE_METRICS})
  find_package(prometheus-cpp CONFIG REQUIRED)
  message(STATUS "Using prometheus-cpp ${prometheus-cpp_VERSION}")
  target_link_libraries(
    trtserver
    PRIVATE prometheus-cpp::core
  )
endif() # TRTIS_ENABLE_METRICS

if(${TRTIS_ENABLE_GCS})
  find_package(storage_client REQUIRED)
  message(STATUS "Using google-cloud-cpp ${storage_client_VERSION}")
  target_link_libraries(
    trtserver
    PRIVATE storage_client
  )
endif() # TRTIS_ENABLE_GCS

if(${TRTIS_ENABLE_S3})
  find_package(AWSSDK REQUIRED COMPONENTS s3)
  message(STATUS "Using aws-cpp-sdk-s3 ${AWSSDK_VERSION}")
  target_link_libraries(
    trtserver
    PRIVATE aws-cpp-sdk-s3
  )

endif() # TRTIS_ENABLE_S3

if(${TRTIS_ENABLE_GPU})
target_link_libraries(
  trtserver
  PUBLIC -L/usr/local/cuda/lib64/stubs
  PUBLIC -lnvidia-ml
  PRIVATE ${CUDA_LIBRARIES}
)
endif() # TRTIS_ENABLE_GPU

install(
  TARGETS trtserver
  LIBRARY DESTINATION lib
)

install(
  FILES ../core/trtserver.h
  DESTINATION include
)<|MERGE_RESOLUTION|>--- conflicted
+++ resolved
@@ -169,11 +169,8 @@
   main
   ${HTTP_ENDPOINT_LIBRARIES}
   ${GRPC_ENDPOINT_LIBRARIES}
-<<<<<<< HEAD
   PRIVATE ${CMAKE_CURRENT_LIST_DIR}/../../builddir/grpc/lib/libre2.a
-=======
   ${TRACING_LIBRARIES}
->>>>>>> e8d1537d
   PRIVATE trtserver
 )
 install(
