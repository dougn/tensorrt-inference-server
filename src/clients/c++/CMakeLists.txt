--- conflicted
+++ resolved
@@ -26,290 +26,6 @@
 
 cmake_minimum_required (VERSION 3.5)
 
-<<<<<<< HEAD
-#
-# librequest.so and librequest_static.a
-#
-find_package(CURL REQUIRED)
-
-configure_file(librequest.ldscript librequest.ldscript COPYONLY)
-
-# Source with include paths adjusted to reflect that all headers are
-# in the same directory. These source versions are used in the client
-# container install.
-set(TRTIS_CLIENT_HEADER_FLAT 1)
-configure_file(request.h.in flat_include/request.h @ONLY)
-configure_file(request_grpc.h.in flat_include/request_grpc.h @ONLY)
-configure_file(request_http.h.in flat_include/request_http.h @ONLY)
-configure_file(simple_client.cc.in flat_src/simple_client.cc @ONLY)
-
-# Source with full include paths needed for build.
-set(TRTIS_CLIENT_HEADER_FLAT 0)
-configure_file(request.h.in request.h @ONLY)
-configure_file(request_grpc.h.in request_grpc.h @ONLY)
-configure_file(request_http.h.in request_http.h @ONLY)
-configure_file(simple_client.cc.in simple_client.cc @ONLY)
-
-configure_file(CMakeLists.txt ../../../../CMakeLists.txt COPYONLY)
-
-# librequest object build
-set(
-  REQUEST_SRCS
-  request.cc request_common.cc request_http.cc request_grpc.cc
-)
-
-set(
-  REQUEST_HDRS
-  request.h request_common.h
-)
-
-add_library(
-  request-library EXCLUDE_FROM_ALL OBJECT
-  ${REQUEST_SRCS} ${REQUEST_HDRS}
-)
-add_dependencies(
-  request-library
-  model-config-library grpc-library proto-library
-)
-
-# librequest_static.a
-add_library(
-  request_static STATIC
-  $<TARGET_OBJECTS:grpc-library>
-  $<TARGET_OBJECTS:model-config-library>
-  $<TARGET_OBJECTS:proto-library>
-  $<TARGET_OBJECTS:request-library>
-)
-target_link_libraries(
-  request_static
-  PRIVATE gRPC::grpc++
-  PRIVATE gRPC::grpc
-  PUBLIC protobuf::libprotobuf
-  PUBLIC ${CURL_LIBRARY}
-)
-if(NOT WIN32)
-  target_link_libraries(
-    request_static
-    PUBLIC -lpthread
-  )
-endif()
-
-# librequest.so
-add_library(
-  request SHARED
-  $<TARGET_OBJECTS:grpc-library>
-  $<TARGET_OBJECTS:model-config-library>
-  $<TARGET_OBJECTS:proto-library>
-  $<TARGET_OBJECTS:request-library>
-)
-target_include_directories(request PRIVATE ${CURL_INCLUDE_DIRS})
-set_target_properties(
-  request
-  PROPERTIES LINK_DEPENDS ${CMAKE_CURRENT_BINARY_DIR}/librequest.ldscript
-)
-if (NOT APPLE)
-set_target_properties(
-  request
-  PROPERTIES LINK_FLAGS "-Wl,--version-script=librequest.ldscript"
-)
-endif()
-
-target_link_libraries(
-  request
-  PRIVATE gRPC::grpc++
-  PRIVATE gRPC::grpc
-  PUBLIC protobuf::libprotobuf
-  PUBLIC ${CURL_LIBRARY}
-)
-if(NOT WIN32)
-  target_link_libraries(
-    request
-    PUBLIC -lpthread
-  )
-endif()
-
-install(
-  TARGETS request
-  LIBRARY DESTINATION lib
-)
-install(
-  TARGETS request_static
-  ARCHIVE DESTINATION lib
-)
-install(
-  FILES
-    ${CMAKE_CURRENT_BINARY_DIR}/flat_include/request.h
-    ${CMAKE_CURRENT_BINARY_DIR}/flat_include/request_grpc.h
-    ${CMAKE_CURRENT_BINARY_DIR}/flat_include/request_http.h
-  DESTINATION include
-)
-install(
-  FILES
-    ${CMAKE_CURRENT_BINARY_DIR}/../../core/api.pb.h
-    ${CMAKE_CURRENT_BINARY_DIR}/../../core/model_config.pb.h
-    ${CMAKE_CURRENT_BINARY_DIR}/../../core/request_status.pb.h
-    ${CMAKE_CURRENT_BINARY_DIR}/../../core/server_status.pb.h
-  DESTINATION include
-)
-
-if(WIN32)
-  message("Currently, CMake will only build client library and skip example "
-          "clients in Windows. Because the examples use functionalities that "
-		      "are UNIX specific.")
-else()
-# Install cmake files that builds the samples within the client install.
-install(
-  FILES
-    ${CMAKE_BINARY_DIR}/../CMakeLists.txt
-  DESTINATION src/cmake
-)
-install(
-  FILES
-    CMakeLists.example
-  DESTINATION src/cmake/trtis-clients
-  RENAME CMakeLists.txt
-)
-
-#
-# ensemble_image_client
-#
-add_executable(ensemble_image_client ensemble_image_client.cc)
-target_link_libraries(
-  ensemble_image_client
-  PRIVATE request_static
-)
-install(
-  TARGETS ensemble_image_client
-  RUNTIME DESTINATION bin
-)
-
-#
-# image_client
-#
-find_package(OpenCV REQUIRED)
-add_executable(image_client image_client.cc)
-target_include_directories(image_client PRIVATE ${OpenCV_INCLUDE_DIRS})
-target_link_libraries(
-  image_client
-  PRIVATE request_static
-  PRIVATE ${OpenCV_LIBS}
-)
-install(
-  TARGETS image_client
-  RUNTIME DESTINATION bin
-)
-
-#
-# perf_client
-#
-set(
-  PERF_CLIENT_SRCS
-  perf_client.cc
-  context_factory.cc
-  concurrency_manager.cc
-  inference_profiler.cc
-  perf_utils.cc
-)
-
-set(
-  PERF_CLIENT_HDRS
-  context_factory.h
-  inference_profiler.h
-  perf_utils.h
-  load_manager.h
-)
-
-add_executable(perf_client
-  ${PERF_CLIENT_SRCS} ${PERF_CLIENT_HDRS})
-target_link_libraries(
-  perf_client
-  PRIVATE request_static
-)
-install(
-  TARGETS perf_client
-  RUNTIME DESTINATION bin
-)
-
-#
-# simple_client
-#
-add_executable(
-  simple_client
-  ${CMAKE_CURRENT_BINARY_DIR}/simple_client.cc
-)
-target_link_libraries(
-  simple_client
-  PRIVATE request_static
-)
-install(
-  TARGETS simple_client
-  RUNTIME DESTINATION bin
-)
-install(
-  FILES
-    ${CMAKE_CURRENT_BINARY_DIR}/flat_src/simple_client.cc
-  DESTINATION src
-)
-
-#
-# simple_shm_client
-#
-if(NOT APPLE)
-set(RT, rt)
-endif()
-
-add_executable(simple_shm_client simple_shm_client.cc)
-target_link_libraries(
-  simple_shm_client
-  PRIVATE request_static
-  ${RT}
-)
-install(
-  TARGETS simple_shm_client
-  RUNTIME DESTINATION bin
-)
-
-#
-# simple_callback_client
-#
-add_executable(simple_callback_client simple_callback_client.cc)
-target_link_libraries(
-  simple_callback_client
-  PRIVATE request_static
-)
-install(
-  TARGETS simple_callback_client
-  RUNTIME DESTINATION bin
-)
-
-#
-# simple_sequence_client
-#
-add_executable(simple_sequence_client simple_sequence_client.cc)
-target_link_libraries(
-  simple_sequence_client
-  PRIVATE request_static
-)
-install(
-  TARGETS simple_sequence_client
-  RUNTIME DESTINATION bin
-)
-
-#
-# simple_string_client
-#
-add_executable(simple_string_client simple_string_client.cc)
-target_link_libraries(
-  simple_string_client
-  PRIVATE request_static
-)
-install(
-  TARGETS simple_string_client
-  RUNTIME DESTINATION bin
-)
-endif()
-=======
 add_subdirectory(library)
 add_subdirectory(examples)
-add_subdirectory(perf_client)
->>>>>>> 97edcd5e
+add_subdirectory(perf_client)