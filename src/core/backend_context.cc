--- conflicted
+++ resolved
@@ -69,11 +69,7 @@
     if (cuerr != cudaSuccess) {
       return Status(
           RequestStatusCode::INTERNAL, "unable to create stream for " + name_ +
-<<<<<<< HEAD
-                                          ": " + cudaGetErrorString(cuerr));
-=======
                                            ": " + cudaGetErrorString(cuerr));
->>>>>>> 6988077b
     }
   }
 #endif  // TRTIS_ENABLE_GPU
@@ -192,13 +188,8 @@
                 name, src_memory_type, dst_memory_type, expected_byte_size,
                 content + content_offset, buffer, &cuda_used);
             cuda_copy |= cuda_used;
-<<<<<<< HEAD
-            }
-        } 
-=======
           }
         }
->>>>>>> 6988077b
       }
 
       payload.status_ = status;
@@ -210,12 +201,8 @@
   return cuda_copy;
 }
 
-<<<<<<< HEAD
-Status BackendContext::CopyBuffer(
-=======
 Status
 BackendContext::CopyBuffer(
->>>>>>> 6988077b
     const std::string& name, const TRTSERVER_Memory_Type src_memory_type,
     const TRTSERVER_Memory_Type dst_memory_type, const size_t byte_size,
     const void* src, void* dst, bool* cuda_used)
@@ -238,25 +225,15 @@
     if (err != cudaSuccess) {
       return Status(
           RequestStatusCode::INTERNAL,
-<<<<<<< HEAD
-          "failed to use CUDA copy for input '" + name +
-=======
           "failed to use CUDA copy for tensor '" + name +
->>>>>>> 6988077b
               "': " + std::string(cudaGetErrorString(err)));
     } else {
       *cuda_used = true;
     }
 #else
     return Status(
-<<<<<<< HEAD
-        RequestStatusCode::INTERNAL,
-        "try to use CUDA copy for tensor '" + name +
-            "' while GPU is not supported");
-=======
         RequestStatusCode::INTERNAL, "try to use CUDA copy for tensor '" +
                                          name + "' while GPU is not supported");
->>>>>>> 6988077b
 #endif  // TRTIS_ENABLE_GPU
   }
   return Status::Success;
