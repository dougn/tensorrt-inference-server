# Copyright (c) 2018, NVIDIA CORPORATION. All rights reserved.
#
# Redistribution and use in source and binary forms, with or without
# modification, are permitted provided that the following conditions
# are met:
#  * Redistributions of source code must retain the above copyright
#    notice, this list of conditions and the following disclaimer.
#  * Redistributions in binary form must reproduce the above copyright
#    notice, this list of conditions and the following disclaimer in the
#    documentation and/or other materials provided with the distribution.
#  * Neither the name of NVIDIA CORPORATION nor the names of its
#    contributors may be used to endorse or promote products derived
#    from this software without specific prior written permission.
#
# THIS SOFTWARE IS PROVIDED BY THE COPYRIGHT HOLDERS ``AS IS'' AND ANY
# EXPRESS OR IMPLIED WARRANTIES, INCLUDING, BUT NOT LIMITED TO, THE
# IMPLIED WARRANTIES OF MERCHANTABILITY AND FITNESS FOR A PARTICULAR
# PURPOSE ARE DISCLAIMED.  IN NO EVENT SHALL THE COPYRIGHT OWNER OR
# CONTRIBUTORS BE LIABLE FOR ANY DIRECT, INDIRECT, INCIDENTAL, SPECIAL,
# EXEMPLARY, OR CONSEQUENTIAL DAMAGES (INCLUDING, BUT NOT LIMITED TO,
# PROCUREMENT OF SUBSTITUTE GOODS OR SERVICES; LOSS OF USE, DATA, OR
# PROFITS; OR BUSINESS INTERRUPTION) HOWEVER CAUSED AND ON ANY THEORY
# OF LIABILITY, WHETHER IN CONTRACT, STRICT LIABILITY, OR TORT
# (INCLUDING NEGLIGENCE OR OTHERWISE) ARISING IN ANY WAY OUT OF THE USE
# OF THIS SOFTWARE, EVEN IF ADVISED OF THE POSSIBILITY OF SUCH DAMAGE.

import os
import sys
from setuptools import find_packages
from setuptools import setup, dist

if 'VERSION' not in os.environ:
    raise Exception('envvar VERSION must be specified')

VERSION = os.environ['VERSION']

REQUIRED = [
    'future',
    'numpy',
    'protobuf>=3.5.0',
    'grpcio'
]

try:
    from wheel.bdist_wheel import bdist_wheel as _bdist_wheel
    class bdist_wheel(_bdist_wheel):
        def finalize_options(self):
            _bdist_wheel.finalize_options(self)
            self.root_is_pure = False
        def get_tag(self):
            pyver, abi, plat = _bdist_wheel.get_tag(self)
            # Client Python code is compatible with both Python 2 and 3
            pyver, abi = 'py2.py3', 'none'
            return pyver, abi, plat
except ImportError:
    bdist_wheel = None

if os.name == 'nt':
<<<<<<< HEAD
    platform_package_data = [ 'crequest.dll', 'request.dll', ]
elif sys.platform == 'darwin':
    platform_package_data = [ 'libcrequest.dylib', 'librequest.dylib', ]
=======
    platform_package_data = [ 'crequest.dll', 'request.dll']
>>>>>>> faf4b0e3
else:
    platform_package_data = [ 'libcrequest.so', 'librequest.so', 'libcshm.so' ]

setup(
    name='tensorrtserver',
    version=VERSION,
    author='NVIDIA Inc.',
    author_email='davidg@nvidia.com',
    description='Python client library for TensorRT Inference Server',
    license='BSD',
    url='http://nvidia.com',
    keywords='tensorrt inference server service client',
    packages=find_packages(),
    install_requires=REQUIRED,
    package_data={
        '': platform_package_data,
    },
    zip_safe=False,
    cmdclass={'bdist_wheel': bdist_wheel},
)<|MERGE_RESOLUTION|>--- conflicted
+++ resolved
@@ -56,13 +56,9 @@
     bdist_wheel = None
 
 if os.name == 'nt':
-<<<<<<< HEAD
     platform_package_data = [ 'crequest.dll', 'request.dll', ]
 elif sys.platform == 'darwin':
     platform_package_data = [ 'libcrequest.dylib', 'librequest.dylib', ]
-=======
-    platform_package_data = [ 'crequest.dll', 'request.dll']
->>>>>>> faf4b0e3
 else:
     platform_package_data = [ 'libcrequest.so', 'librequest.so', 'libcshm.so' ]
 
