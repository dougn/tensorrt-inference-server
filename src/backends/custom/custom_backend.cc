// Copyright (c) 2018-2019, NVIDIA CORPORATION. All rights reserved.
//
// Redistribution and use in source and binary forms, with or without
// modification, are permitted provided that the following conditions
// are met:
//  * Redistributions of source code must retain the above copyright
//    notice, this list of conditions and the following disclaimer.
//  * Redistributions in binary form must reproduce the above copyright
//    notice, this list of conditions and the following disclaimer in the
//    documentation and/or other materials provided with the distribution.
//  * Neither the name of NVIDIA CORPORATION nor the names of its
//    contributors may be used to endorse or promote products derived
//    from this software without specific prior written permission.
//
// THIS SOFTWARE IS PROVIDED BY THE COPYRIGHT HOLDERS ``AS IS'' AND ANY
// EXPRESS OR IMPLIED WARRANTIES, INCLUDING, BUT NOT LIMITED TO, THE
// IMPLIED WARRANTIES OF MERCHANTABILITY AND FITNESS FOR A PARTICULAR
// PURPOSE ARE DISCLAIMED.  IN NO EVENT SHALL THE COPYRIGHT OWNER OR
// CONTRIBUTORS BE LIABLE FOR ANY DIRECT, INDIRECT, INCIDENTAL, SPECIAL,
// EXEMPLARY, OR CONSEQUENTIAL DAMAGES (INCLUDING, BUT NOT LIMITED TO,
// PROCUREMENT OF SUBSTITUTE GOODS OR SERVICES; LOSS OF USE, DATA, OR
// PROFITS; OR BUSINESS INTERRUPTION) HOWEVER CAUSED AND ON ANY THEORY
// OF LIABILITY, WHETHER IN CONTRACT, STRICT LIABILITY, OR TORT
// (INCLUDING NEGLIGENCE OR OTHERWISE) ARISING IN ANY WAY OUT OF THE USE
// OF THIS SOFTWARE, EVEN IF ADVISED OF THE POSSIBILITY OF SUCH DAMAGE.

#include "src/backends/custom/custom_backend.h"

#include <stdint.h>
#include "src/backends/custom/loader.h"
#include "src/core/constants.h"
#include "src/core/logging.h"
#include "src/core/model_config.h"
#include "src/core/model_config_utils.h"
#include "src/core/provider.h"
#include "src/core/server_status.h"

#ifdef TRTIS_ENABLE_GPU
#include <cuda_runtime_api.h>
#endif  // TRTIS_ENABLE_GPU

namespace {

CustomMemoryType
ToCustomMemoryType(TRTSERVER_Memory_Type memory_type)
{
  switch (memory_type) {
    case TRTSERVER_MEMORY_GPU:
      return CUSTOM_MEMORY_GPU;
    default:
      break;
  }
  return CUSTOM_MEMORY_CPU;
}

TRTSERVER_Memory_Type
ToTRTServerMemoryType(CustomMemoryType memory_type)
{
  switch (memory_type) {
    case CUSTOM_MEMORY_GPU:
      return TRTSERVER_MEMORY_GPU;
    default:
      break;
  }
  return TRTSERVER_MEMORY_CPU;
}

}  // namespace

namespace nvidia { namespace inferenceserver {

CustomBackend::Context::Context(
    const std::string& name, const int gpu_device, const int max_batch_size)
    : BackendContext(name, gpu_device, max_batch_size),
      library_handle_(nullptr), library_context_handle_(nullptr),
      InitializeFn_(nullptr), FinalizeFn_(nullptr), ErrorStringFn_(nullptr),
      ExecuteFn_(nullptr)
{
}

CustomBackend::Context::~Context()
{
  LOG_VERBOSE(1) << "~CustomBackend::Context " << name_;
  if (FinalizeFn_ != nullptr) {
    int err = FinalizeFn_(library_context_handle_);
    if (err != 0) {
      LOG_ERROR << "error finalizing custom library: (" << err << ") "
                << LibraryErrorString(err);
    }
  }

  UnloadCustom(library_handle_);

  library_context_handle_ = nullptr;
  library_handle_ = nullptr;
}

Status
CustomBackend::Init(
    const std::string& path, const std::vector<std::string>& server_params,
    const ModelConfig& config)
{
  RETURN_IF_ERROR(ValidateModelConfig(config, kCustomPlatform));
  RETURN_IF_ERROR(SetModelConfig(path, config));

  server_params_ = server_params;

  return Status::Success;
}

Status
CustomBackend::CreateExecutionContexts(
    const std::unordered_map<std::string, std::string>& libraries)
{
  uint32_t total_context_cnt = 0;

  // Create the context for each instance.
  for (const auto& group : Config().instance_group()) {
    for (int c = 0; c < group.count(); c++) {
      if (group.kind() == ModelInstanceGroup::KIND_CPU) {
        const std::string instance_name =
            group.name() + "_" + std::to_string(c) + "_cpu";
        RETURN_IF_ERROR(CreateExecutionContext(
            instance_name, Context::NO_GPU_DEVICE, libraries));
        total_context_cnt++;
      } else {
        for (int gpu_device : group.gpus()) {
          const std::string instance_name = group.name() + "_" +
                                            std::to_string(c) + "_gpu" +
                                            std::to_string(gpu_device);
          RETURN_IF_ERROR(
              CreateExecutionContext(instance_name, gpu_device, libraries));
          total_context_cnt++;
        }
      }
    }
  }

  // Create a scheduler with one thread for each context available for
  // this model. Each runner is exclusively tied to the context.
  RETURN_IF_ERROR(SetConfiguredScheduler(
      total_context_cnt,
      [this](uint32_t runner_idx) -> Status { return InitBackend(runner_idx); },
      [this](
          uint32_t runner_idx, std::vector<Scheduler::Payload>* payloads,
          std::function<void(Status)> func) {
        RunBackend(runner_idx, payloads, func);
      }));

  LOG_VERBOSE(1) << "custom backend for " << Name() << std::endl << *this;
  return Status::Success;
}

Status
CustomBackend::CreateExecutionContext(
    const std::string& instance_name, const int gpu_device,
    const std::unordered_map<std::string, std::string>& libraries)
{
  // For a GPU context, determine the model file to use for device
  // compute capability. CPU always uses the default model file.
  std::string cc;
  std::string cc_model_filename;
  if (gpu_device == Context::NO_GPU_DEVICE) {
    cc_model_filename = Config().default_model_filename();
  } else {
#ifdef TRTIS_ENABLE_GPU
    cudaDeviceProp cuprops;
    cudaError_t cuerr = cudaGetDeviceProperties(&cuprops, gpu_device);
    if (cuerr != cudaSuccess) {
      return Status(
          RequestStatusCode::INTERNAL,
          "unable to get CUDA device properties for " + Name() + ": " +
              cudaGetErrorString(cuerr));
    }

    cc = std::to_string(cuprops.major) + "." + std::to_string(cuprops.minor);
    const auto& cc_itr = Config().cc_model_filenames().find(cc);
    cc_model_filename = (cc_itr == Config().cc_model_filenames().end())
                            ? Config().default_model_filename()
                            : cc_itr->second;
#else
    return Status(RequestStatusCode::INTERNAL, "GPU instances not supported");
#endif  // TRTIS_ENABLE_GPU
  }

  const auto& mn_itr = libraries.find(cc_model_filename);
  if (mn_itr == libraries.end()) {
    return Status(
        RequestStatusCode::INTERNAL, "unable to find Custom model '" +
                                         cc_model_filename + "' for " + Name());
  }

  if (gpu_device == Context::NO_GPU_DEVICE) {
    LOG_INFO << "Creating instance " << instance_name << " on CPU using "
             << cc_model_filename;
  } else {
    LOG_INFO << "Creating instance " << instance_name << " on GPU "
             << gpu_device << " (" << cc << ") using " << cc_model_filename;
  }
  LOG_VERBOSE(1) << Config().DebugString();

  // Max batch size. A value of 0 in the config becomes NO_BATCHING.
  const int mbs = (Config().max_batch_size() <= 0) ? Context::NO_BATCHING
                                                   : Config().max_batch_size();

  contexts_.emplace_back(new Context(instance_name, gpu_device, mbs));
  const std::unique_ptr<Context>& context = contexts_.back();

  // 'mn_itr->second' is the path to the shared library file to use
  // for that context (e.g. model_name/1/libcustom.so). Load that
  // library as it provides the custom backend implementation.
  RETURN_IF_ERROR(LoadCustom(
      mn_itr->second, &(context->library_handle_), &(context->InitializeFn_),
      &(context->FinalizeFn_), &(context->ErrorStringFn_),
      &(context->ExecuteFn_), &(context->ExecuteV2Fn_),
      &(context->custom_version_)));

  // Only create stream on V1 as backend is not aware of different memory
  // types. For other version, the backend should handle this explicitly.
  if (context->custom_version_ == 1) {
    RETURN_IF_ERROR(context->CreateCudaStream());
  }

  return Status::Success;
}

Status
CustomBackend::InitBackend(uint32_t runner_idx)
{
  // Each runner executes using the corresponding context...
  if (runner_idx >= contexts_.size()) {
    return Status(
        RequestStatusCode::INTERNAL,
        "unexpected runner index" + std::to_string(runner_idx) +
            ", max allowed " + std::to_string(contexts_.size()));
  }

  const auto& context = contexts_[runner_idx];

  // Call the initialization function to get the custom context
  // associated with this specific instance.
  std::string serialized_config;
  Config().SerializeToString(&serialized_config);

  CustomInitializeData init_data;
  init_data.instance_name = context->name_.c_str();
  init_data.serialized_model_config = serialized_config.c_str();
  init_data.serialized_model_config_size = serialized_config.size();
  init_data.gpu_device_id = context->gpu_device_;

  std::vector<const char*> server_param_values;
  for (const auto& param : server_params_) {
    server_param_values.push_back(param.c_str());
  }

  init_data.server_parameter_cnt = server_param_values.size();
  if (server_param_values.size() > 0) {
    init_data.server_parameters = &server_param_values[0];
  } else {
    init_data.server_parameters = nullptr;
  }

  int err =
      context->InitializeFn_(&init_data, &(context->library_context_handle_));
  if (context->library_context_handle_ == nullptr) {
    return Status(
        RequestStatusCode::INTERNAL,
        "initialize error for '" + Name() +
            "': failed to create instance, error code: " + std::to_string(err));
  } else if (err != 0) {
    return Status(
        RequestStatusCode::INTERNAL, "initialize error for '" + Name() +
                                         "': (" + std::to_string(err) + ") " +
                                         context->LibraryErrorString(err));
  }

  return Status::Success;
}

void
CustomBackend::RunBackend(
    uint32_t runner_idx, std::vector<Scheduler::Payload>* payloads,
    std::function<void(Status)> OnCompleteQueuedPayloads)
{
  // Each runner executes using the corresponding context...
  if (runner_idx >= contexts_.size()) {
    OnCompleteQueuedPayloads(Status(
        RequestStatusCode::INTERNAL,
        "unexpected runner index" + std::to_string(runner_idx) +
            ", max allowed " + std::to_string(contexts_.size())));
    return;
  }

  std::vector<ModelInferStats::ScopedTimer> compute_timers;
  for (auto& payload : *payloads) {
    // Stop queue timer when the payload is scheduled to run
    if (payload.queue_timer_ != nullptr) {
      payload.queue_timer_.reset();
    }

    if (payload.stats_ != nullptr) {
      compute_timers.emplace_back();
      payload.stats_->StartComputeTimer(&compute_timers.back());
      payload.stats_->SetGPUDevice(contexts_[runner_idx]->gpu_device_);
    }
  }

  Status status = contexts_[runner_idx]->Run(this, payloads);
  // reset compute timers before calling OnComplete function
  compute_timers.clear();

  OnCompleteQueuedPayloads(status);
}

Status
CustomBackend::Context::Run(
    CustomBackend* base, std::vector<Scheduler::Payload>* payloads)
{
  LOG_VERBOSE(1) << "Running " << name_ << " with " << payloads->size()
                 << " request payloads";

  // Each payload will have the same number and shape for inputs. Get
  // the shape for each input into a vector suitable to passing via
  // the custom backend interface. As a performance improvement for
  // models that don't have any variable-size input tensors we could
  // calculate the input tensor shapes once during backend
  // initialization.
  std::unordered_map<std::string, std::unique_ptr<std::vector<int64_t>>>
      input_shapes;

  if (!payloads->empty()) {
    const InferRequestHeader& request_header =
        payloads->front().request_provider_->RequestHeader();

    for (const auto& input : request_header.input()) {
      std::unique_ptr<std::vector<int64_t>> shape(new std::vector<int64_t>());
      for (auto d : input.dims()) {
        shape->push_back(d);
      }
      input_shapes.emplace(std::make_pair(input.name(), std::move(shape)));
    }
  }

  // For each request in 'payloads' collect the total batch size for
  // this inference execution. The batch-size, number of inputs, and
  // size of each input has already been checked by each payload's
  // request provider so don't need to do that here.
  uint32_t total_batch_size = 0;
  uint32_t total_inputs = 0;
  uint32_t total_requested_outputs = 0;
  for (auto& payload : *payloads) {
    if (!payload.status_.IsOk()) {
      return Status(
          RequestStatusCode::INTERNAL,
          "unexpected payload with non-OK status given to custom runner for '" +
              name_ + "'");
    }

    const InferRequestHeader& request_header =
        payload.request_provider_->RequestHeader();

    total_batch_size += request_header.batch_size();
    total_inputs += request_header.input_size();
    total_requested_outputs += request_header.output_size();
  }

  // If there are no valid payloads then no need to run the
  // inference. The payloads will have their error status set so can
  // just return.
  if (total_batch_size == 0) {
    return Status::Success;
  }

  // total_batch_size can be 1 for models that don't support batching
  // (i.e. max_batch_size_ == 0).
  if ((total_batch_size != 1) &&
      (total_batch_size > (uint32_t)max_batch_size_)) {
    return Status(
        RequestStatusCode::INTERNAL,
        "dynamic batch size " + std::to_string(total_batch_size) + " for '" +
            name_ + "', max allowed is " + std::to_string(max_batch_size_));
  }

  // We use the following to hold pointers to all the input and output
  // names of the payloads. We don't want this to resize as that will
  // invalidate the pointers so set the capacity big enough to hold
  // all the pointers for all the payloads.
  std::vector<const char*> work_input_name_ptrs;
  work_input_name_ptrs.reserve(total_inputs);
  std::vector<const char*> work_output_name_ptrs;
  work_output_name_ptrs.reserve(total_requested_outputs);

  // Similarly for input dim sizes and the dimension values.
  std::vector<size_t> work_input_dim_cnts;
  work_input_dim_cnts.reserve(total_inputs);
  std::vector<const int64_t*> work_input_dims_ptrs;
  work_input_dims_ptrs.reserve(total_inputs);

  // We use the following to hold contexts needed for the input and
  // output callbacks. We don't want this to resize as that will
  // invalidate the pointers so set the capacity big enough to hold
  // the contexts for all the payloads.
  std::vector<GetInputOutputContext> work_io_contexts;
  work_io_contexts.reserve(payloads->size());

  // Collect the payload information into a array of custom::Payload
  // structs that can be passed to the backend. Every payload must
  // have an OK status (checked above) so we don't bother to check
  // that here.
  std::vector<CustomPayload> custom_payloads;
  for (auto& payload : *payloads) {
    const InferRequestHeader& request_header =
        payload.request_provider_->RequestHeader();

    custom_payloads.emplace_back();
    CustomPayload& custom_payload = custom_payloads.back();
    custom_payload.batch_size = request_header.batch_size();

    // Inputs
    custom_payload.input_cnt = request_header.input_size();
    custom_payload.input_names = nullptr;
    custom_payload.input_shape_dim_cnts = nullptr;
    custom_payload.input_shape_dims = nullptr;
    for (const auto& input : request_header.input()) {
      auto itr = input_shapes.find(input.name());
      if (itr == input_shapes.end()) {
        return Status(
            RequestStatusCode::INTERNAL, "unable to find shape for input '" +
                                             input.name() + "' for '" + name_ +
                                             "'");
      }

      std::unique_ptr<std::vector<int64_t>>& shape = itr->second;

      work_input_name_ptrs.push_back(input.name().c_str());
      work_input_dim_cnts.push_back(shape->size());
      work_input_dims_ptrs.push_back(
          (shape->size() == 0) ? nullptr : &(shape->at(0)));
      if (custom_payload.input_names == nullptr) {
        custom_payload.input_names = &work_input_name_ptrs.back();
        custom_payload.input_shape_dim_cnts = &work_input_dim_cnts.back();
        custom_payload.input_shape_dims = &work_input_dims_ptrs.back();
      }
    }

    // Outputs
    custom_payload.output_cnt = request_header.output_size();
    custom_payload.required_output_names = nullptr;
    for (const auto& output : request_header.output()) {
      work_output_name_ptrs.push_back(output.name().c_str());
      if (custom_payload.required_output_names == nullptr) {
        custom_payload.required_output_names = &work_output_name_ptrs.back();
      }
    }

    work_io_contexts.emplace_back(this, &payload);
    custom_payload.input_context = &work_io_contexts.back();
    custom_payload.output_context = custom_payload.input_context;
    custom_payload.error_code = 0;
  }

  // Execute the custom backend which will use CustomGetOutput to get
  // the output buffers into which it will write the results for the
  // requested outputs.
  int err = 0;
  switch (custom_version_) {
    case 2:
      err = ExecuteV2Fn_(
          library_context_handle_, custom_payloads.size(), &custom_payloads[0],
          CustomGetNextInputV2, CustomGetOutputV2);
      break;
    default:
      err = ExecuteFn_(
          library_context_handle_, custom_payloads.size(), &custom_payloads[0],
          CustomGetNextInput, CustomGetOutput);
      break;
  }

  // After execution, input buffer can be clean up if any
  input_buffers_.clear();

  if (err != 0) {
    return Status(
        RequestStatusCode::INTERNAL, "execute error for '" + name_ + "': (" +
                                         std::to_string(err) + ") " +
                                         LibraryErrorString(err));
  }

  // Transfer payload errors back to the Payload objects.
  for (size_t i = 0; i < custom_payloads.size(); ++i) {
    if (custom_payloads[i].error_code != 0) {
      (*payloads)[i].status_ = Status(
          RequestStatusCode::INTERNAL,
          "payload error for '" + name_ + "': (" +
              std::to_string(custom_payloads[i].error_code) + ") " +
              LibraryErrorString(custom_payloads[i].error_code));
    }
  }

  return Status::Success;
}

bool
CustomBackend::Context::GetNextInput(
    GetInputOutputContext* input_context, const char* cname,
    const void** content, uint64_t* content_byte_size)
{
  auto src_memory_type = CUSTOM_MEMORY_CPU;
  bool ok = GetNextInput(
      input_context, cname, content, content_byte_size, &src_memory_type);

#ifdef TRTIS_ENABLE_GPU
  // If the memory type is on GPU, implicitly copying it to CPU memory
  // to ensure backward capability
<<<<<<< HEAD
  size_t cbs = *content_byte_size;
  auto src_memory_type = TRTSERVER_MEMORY_CPU;
  Status status = payload->request_provider_->GetNextInputContent(
      name, content, &cbs, &src_memory_type, false);
#ifdef TRTIS_ENABLE_GPU
  if ((status.IsOk()) && (src_memory_type == TRTSERVER_MEMORY_GPU)) {
=======
  if (ok && (src_memory_type == CUSTOM_MEMORY_GPU)) {
>>>>>>> 212240bd
    input_buffers_.emplace_back();
    auto& buffer_unique_ptr = input_buffers_.back();
    buffer_unique_ptr.reset(new char[*content_byte_size]);
    cudaError_t err = cudaMemcpyAsync(
        buffer_unique_ptr.get(), *content, *content_byte_size,
        cudaMemcpyDeviceToHost, stream_);
    if (err == cudaSuccess) {
      *content = buffer_unique_ptr.get();
      // Use cudaMemcpyAsync to avoid synchronization on default stream,
      // but stream synchronization must be done per copy to ensure that
      // the data is ready.
      cudaStreamSynchronize(stream_);
    }
    return (err == cudaSuccess);
  }
#endif  // TRTIS_ENABLE_GPU
  return ok;
}

bool
CustomBackend::Context::GetNextInput(
    GetInputOutputContext* input_context, const char* cname,
    const void** content, uint64_t* content_byte_size,
    CustomMemoryType* memory_type)
{
  const std::string name(cname);
  Scheduler::Payload* payload = input_context->payload_;

  auto src_memory_type = ToTRTServerMemoryType(*memory_type);
  Status status = payload->request_provider_->GetNextInputContent(
      name, content, content_byte_size, &src_memory_type, false);
  *memory_type = ToCustomMemoryType(src_memory_type);
  return status.IsOk();
}

bool
CustomBackend::Context::GetOutput(
    GetInputOutputContext* output_context, const char* cname,
    size_t shape_dim_cnt, int64_t* shape_dims, uint64_t content_byte_size,
    void** content, CustomMemoryType* memory_type)
{
  const std::string name(cname);
  Scheduler::Payload* payload = output_context->payload_;

  *content = nullptr;

  // If there is no response provider return content == nullptr with
  // OK status as an indication that the output should not be written.
  if ((payload->response_provider_ != nullptr) &&
      payload->response_provider_->RequiresOutput(std::string(cname))) {
    std::vector<int64_t> shape;
    if (shape_dim_cnt > 0) {
      shape.assign(shape_dims, shape_dims + shape_dim_cnt);
    }

    auto dst_memory_type = ToTRTServerMemoryType(*memory_type);
    Status status = payload->response_provider_->AllocateOutputBuffer(
        name, content, content_byte_size, shape, dst_memory_type);

    // Done with this output if 'content_byte_size' is 0
    if (content_byte_size == 0) {
      *content = nullptr;
    } else if (*content == nullptr) {
      // If first attempt is CPU and failed, then allocation failed
      if ((!status.IsOk()) || (dst_memory_type == TRTSERVER_MEMORY_CPU)) {
        return false;
      }

      dst_memory_type = TRTSERVER_MEMORY_CPU;
      status = payload->response_provider_->AllocateOutputBuffer(
          name, content, content_byte_size, shape, dst_memory_type);
      if (*content == nullptr) {
        return false;
      }
    }
    return status.IsOk();
  }

  return true;
}

std::string
CustomBackend::Context::LibraryErrorString(const int err)
{
  if (ErrorStringFn_ != nullptr) {
    const char* str = ErrorStringFn_(library_context_handle_, err);
    if (str != nullptr) {
      return std::string(str);
    }
  }

  return "<no error string>";
}

std::ostream&
operator<<(std::ostream& out, const CustomBackend& pb)
{
  out << "name=" << pb.Name() << std::endl;
  out << "contexts:" << std::endl;
  for (const auto& context : pb.contexts_) {
    out << "  name=" << context->name_ << ", gpu="
        << ((context->gpu_device_ == CustomBackend::Context::NO_GPU_DEVICE)
                ? "<none>"
                : std::to_string(context->gpu_device_))
        << std::endl;
  }

  return out;
}

bool
CustomGetNextInput(
    void* input_context, const char* name, const void** content,
    uint64_t* content_byte_size)
{
  CustomBackend::Context::GetInputOutputContext* icontext =
      static_cast<CustomBackend::Context::GetInputOutputContext*>(
          input_context);
  return icontext->context_->GetNextInput(
      icontext, name, content, content_byte_size);
}

bool
CustomGetOutput(
    void* output_context, const char* name, size_t shape_dim_cnt,
    int64_t* shape_dims, uint64_t content_byte_size, void** content)
{
  // internally call V2 as CPU memory request is default option and will
  // always be permitted
  auto memory_type = CUSTOM_MEMORY_CPU;
  return CustomGetOutputV2(
      output_context, name, shape_dim_cnt, shape_dims, content_byte_size,
      content, &memory_type);
}

bool
CustomGetNextInputV2(
    void* input_context, const char* name, const void** content,
    uint64_t* content_byte_size, CustomMemoryType* memory_type)
{
  CustomBackend::Context::GetInputOutputContext* icontext =
      static_cast<CustomBackend::Context::GetInputOutputContext*>(
          input_context);
  return icontext->context_->GetNextInput(
      icontext, name, content, content_byte_size, memory_type);
}

bool
CustomGetOutputV2(
    void* output_context, const char* name, size_t shape_dim_cnt,
    int64_t* shape_dims, uint64_t content_byte_size, void** content,
    CustomMemoryType* memory_type)
{
  CustomBackend::Context::GetInputOutputContext* ocontext =
      static_cast<CustomBackend::Context::GetInputOutputContext*>(
          output_context);
  return ocontext->context_->GetOutput(
      ocontext, name, shape_dim_cnt, shape_dims, content_byte_size, content,
      memory_type);
}

}}  // namespace nvidia::inferenceserver<|MERGE_RESOLUTION|>--- conflicted
+++ resolved
@@ -512,16 +512,7 @@
 #ifdef TRTIS_ENABLE_GPU
   // If the memory type is on GPU, implicitly copying it to CPU memory
   // to ensure backward capability
-<<<<<<< HEAD
-  size_t cbs = *content_byte_size;
-  auto src_memory_type = TRTSERVER_MEMORY_CPU;
-  Status status = payload->request_provider_->GetNextInputContent(
-      name, content, &cbs, &src_memory_type, false);
-#ifdef TRTIS_ENABLE_GPU
-  if ((status.IsOk()) && (src_memory_type == TRTSERVER_MEMORY_GPU)) {
-=======
   if (ok && (src_memory_type == CUSTOM_MEMORY_GPU)) {
->>>>>>> 212240bd
     input_buffers_.emplace_back();
     auto& buffer_unique_ptr = input_buffers_.back();
     buffer_unique_ptr.reset(new char[*content_byte_size]);
@@ -550,9 +541,10 @@
   const std::string name(cname);
   Scheduler::Payload* payload = input_context->payload_;
 
+  size_t cbs = *content_byte_size;
   auto src_memory_type = ToTRTServerMemoryType(*memory_type);
   Status status = payload->request_provider_->GetNextInputContent(
-      name, content, content_byte_size, &src_memory_type, false);
+      name, content, &cbs, &src_memory_type, false);
   *memory_type = ToCustomMemoryType(src_memory_type);
   return status.IsOk();
 }
