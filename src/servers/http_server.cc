// Copyright (c) 2019, NVIDIA CORPORATION. All rights reserved.
//
// Redistribution and use in source and binary forms, with or without
// modification, are permitted provided that the following conditions
// are met:
//  * Redistributions of source code must retain the above copyright
//    notice, this list of conditions and the following disclaimer.
//  * Redistributions in binary form must reproduce the above copyright
//    notice, this list of conditions and the following disclaimer in the
//    documentation and/or other materials provided with the distribution.
//  * Neither the name of NVIDIA CORPORATION nor the names of its
//    contributors may be used to endorse or promote products derived
//    from this software without specific prior written permission.
//
// THIS SOFTWARE IS PROVIDED BY THE COPYRIGHT HOLDERS ``AS IS'' AND ANY
// EXPRESS OR IMPLIED WARRANTIES, INCLUDING, BUT NOT LIMITED TO, THE
// IMPLIED WARRANTIES OF MERCHANTABILITY AND FITNESS FOR A PARTICULAR
// PURPOSE ARE DISCLAIMED.  IN NO EVENT SHALL THE COPYRIGHT OWNER OR
// CONTRIBUTORS BE LIABLE FOR ANY DIRECT, INDIRECT, INCIDENTAL, SPECIAL,
// EXEMPLARY, OR CONSEQUENTIAL DAMAGES (INCLUDING, BUT NOT LIMITED TO,
// PROCUREMENT OF SUBSTITUTE GOODS OR SERVICES; LOSS OF USE, DATA, OR
// PROFITS; OR BUSINESS INTERRUPTION) HOWEVER CAUSED AND ON ANY THEORY
// OF LIABILITY, WHETHER IN CONTRACT, STRICT LIABILITY, OR TORT
// (INCLUDING NEGLIGENCE OR OTHERWISE) ARISING IN ANY WAY OUT OF THE USE
// OF THIS SOFTWARE, EVEN IF ADVISED OF THE POSSIBILITY OF SUCH DAMAGE.

#include "src/servers/http_server.h"

#include <event2/buffer.h>
#include <evhtp/evhtp.h>
#include <google/protobuf/text_format.h>
#include <re2/re2.h>
#include <algorithm>
#include <thread>
#include "src/core/api.pb.h"
#include "src/core/constants.h"
#include "src/core/server_status.pb.h"
#include "src/core/trtserver.h"
#include "src/servers/common.h"

namespace nvidia { namespace inferenceserver {

// Generic HTTP server using evhtp
class HTTPServerImpl : public HTTPServer {
 public:
  explicit HTTPServerImpl(const int32_t port, const int thread_cnt)
      : port_(port), thread_cnt_(thread_cnt)
  {
  }

  virtual ~HTTPServerImpl() { Stop(); }

  static void Dispatch(evhtp_request_t* req, void* arg);

  TRTSERVER_Error* Start() override;
  TRTSERVER_Error* Stop() override;

 protected:
  virtual void Handle(evhtp_request_t* req) = 0;

  static void StopCallback(int sock, short events, void* arg);

  int32_t port_;
  int thread_cnt_;

  evhtp_t* htp_;
  struct event_base* evbase_;
  std::thread worker_;
  int fds_[2];
  event* break_ev_;
};

TRTSERVER_Error*
HTTPServerImpl::Start()
{
  if (!worker_.joinable()) {
    evbase_ = event_base_new();
    htp_ = evhtp_new(evbase_, NULL);
    evhtp_set_gencb(htp_, HTTPServerImpl::Dispatch, this);
    evhtp_use_threads_wexit(htp_, NULL, NULL, thread_cnt_, NULL);
    evhtp_bind_socket(htp_, "0.0.0.0", port_, 1024);
    // Set listening event for breaking event loop
    evutil_socketpair(AF_UNIX, SOCK_STREAM, 0, fds_);
    break_ev_ = event_new(evbase_, fds_[0], EV_READ, StopCallback, evbase_);
    event_add(break_ev_, NULL);
    worker_ = std::thread(event_base_loop, evbase_, 0);
    return nullptr;
  }

  return TRTSERVER_ErrorNew(
      TRTSERVER_ERROR_ALREADY_EXISTS, "HTTP server is already running.");
}

TRTSERVER_Error*
HTTPServerImpl::Stop()
{
  if (worker_.joinable()) {
    // Notify event loop to break via fd write
    send(fds_[1], &evbase_, sizeof(event_base*), 0);
    worker_.join();
    event_free(break_ev_);
    evutil_closesocket(fds_[0]);
    evutil_closesocket(fds_[1]);
    evhtp_unbind_socket(htp_);
    evhtp_free(htp_);
    event_base_free(evbase_);
    return nullptr;
  }

  return TRTSERVER_ErrorNew(
      TRTSERVER_ERROR_UNAVAILABLE, "HTTP server is not running.");
}

void
HTTPServerImpl::StopCallback(int sock, short events, void* arg)
{
  struct event_base* base = (struct event_base*)arg;
  event_base_loopbreak(base);
}

void
HTTPServerImpl::Dispatch(evhtp_request_t* req, void* arg)
{
  (static_cast<HTTPServerImpl*>(arg))->Handle(req);
}

#ifdef TRTIS_ENABLE_METRICS

// Handle HTTP requests to obtain prometheus metrics
class HTTPMetricsServer : public HTTPServerImpl {
 public:
  explicit HTTPMetricsServer(
      const std::shared_ptr<TRTSERVER_Server>& server, const int32_t port,
      const int thread_cnt)
      : HTTPServerImpl(port, thread_cnt), server_(server),
        api_regex_(R"(/metrics/?)")
  {
  }

  ~HTTPMetricsServer() = default;

 private:
  void Handle(evhtp_request_t* req) override;

  std::shared_ptr<TRTSERVER_Server> server_;
  re2::RE2 api_regex_;
};

void
HTTPMetricsServer::Handle(evhtp_request_t* req)
{
  LOG_VERBOSE(1) << "HTTP request: " << req->method << " "
                 << req->uri->path->full;

  if (req->method != htp_method_GET) {
    evhtp_send_reply(req, EVHTP_RES_METHNALLOWED);
    return;
  }

  evhtp_res res = EVHTP_RES_BADREQ;

  // Call to metric endpoint should not have any trailing string
  if (RE2::FullMatch(std::string(req->uri->path->full), api_regex_)) {
    TRTSERVER_Metrics* metrics = nullptr;
    TRTSERVER_Error* err = TRTSERVER_ServerMetrics(server_.get(), &metrics);
    if (err == nullptr) {
      const char* base;
      size_t byte_size;
      err = TRTSERVER_MetricsFormatted(
          metrics, TRTSERVER_METRIC_PROMETHEUS, &base, &byte_size);
      if (err == nullptr) {
        res = EVHTP_RES_OK;
        evbuffer_add(req->buffer_out, base, byte_size);
      }
    }

    TRTSERVER_MetricsDelete(metrics);
    TRTSERVER_ErrorDelete(err);
  }

  evhtp_send_reply(req, res);
}

#endif  // TRTIS_ENABLE_METRICS

// Handle HTTP requests to inference server APIs
class HTTPAPIServer : public HTTPServerImpl {
 public:
  explicit HTTPAPIServer(
      const std::shared_ptr<TRTSERVER_Server>& server,
      const std::shared_ptr<SharedMemoryBlockManager>& smb_manager,
      const std::vector<std::string>& endpoints, const int32_t port,
      const int thread_cnt)
      : HTTPServerImpl(port, thread_cnt), server_(server),
        smb_manager_(smb_manager), endpoint_names_(endpoints),
        allocator_(nullptr),
        api_regex_(
            R"(/api/(health|profile|infer|status|modelcontrol|sharedmemorycontrol)(.*))"),
        health_regex_(R"(/(live|ready))"),
        infer_regex_(R"(/([^/]+)(?:/(\d+))?)"), status_regex_(R"(/(.*))"),
        modelcontrol_regex_(R"(/(load|unload)/([^/]+))"),
        sharedmemorycontrol_regex_(
            R"(/(register|unregister|unregisterall|status)(.*))")
  {
    TRTSERVER_Error* err = TRTSERVER_ServerId(server_.get(), &server_id_);
    if (err != nullptr) {
      server_id_ = "unknown:0";
      TRTSERVER_ErrorDelete(err);
    }

    FAIL_IF_ERR(
        TRTSERVER_ResponseAllocatorNew(
            &allocator_, ResponseAlloc, ResponseRelease),
        "creating response allocator");
  }

  ~HTTPAPIServer()
  {
    LOG_IF_ERR(
        TRTSERVER_ResponseAllocatorDelete(allocator_),
        "deleting response allocator");
  }

  using EVBufferPair = std::pair<
      evbuffer*,
      std::unordered_map<std::string, std::pair<const void*, size_t>>>;

  // Class object associated to evhtp thread, requests received are bounded
  // with the thread that accepts it. Need to keep track of that and let the
  // corresponding thread send back the reply
  class InferRequest {
   public:
    InferRequest(
        evhtp_request_t* req, uint64_t request_id, const char* server_id,
        uint64_t unique_id);
    ~InferRequest() = default;

    static void InferComplete(
        TRTSERVER_Server* server, TRTSERVER_InferenceResponse* response,
        void* userp);
    evhtp_res FinalizeResponse(TRTSERVER_InferenceResponse* response);

    std::unique_ptr<EVBufferPair> response_pair_;

   private:
    evhtp_request_t* req_;
    evthr_t* thread_;
    const uint64_t request_id_;
    const char* const server_id_;
    const uint64_t unique_id_;
  };

 private:
  static TRTSERVER_Error* ResponseAlloc(
      TRTSERVER_ResponseAllocator* allocator, void** buffer,
      void** buffer_userp, const char* tensor_name, size_t byte_size,
      TRTSERVER_Memory_Type memory_type, int64_t memory_type_id, void* userp);
  static TRTSERVER_Error* ResponseRelease(
      TRTSERVER_ResponseAllocator* allocator, void* buffer, void* buffer_userp,
      size_t byte_size, TRTSERVER_Memory_Type memory_type,
      int64_t memory_type_id);

  void Handle(evhtp_request_t* req) override;
  void HandleHealth(evhtp_request_t* req, const std::string& health_uri);
  void HandleProfile(evhtp_request_t* req, const std::string& profile_uri);
  void HandleInfer(evhtp_request_t* req, const std::string& infer_uri);
  void HandleStatus(evhtp_request_t* req, const std::string& status_uri);
  void HandleModelControl(
      evhtp_request_t* req, const std::string& modelcontrol_uri);
  void HandleSharedMemoryControl(
      evhtp_request_t* req, const std::string& sharedmemorycontrol_uri);

  TRTSERVER_Error* EVBufferToInput(
      const std::string& model_name, const InferRequestHeader& request_header,
      evbuffer* input_buffer,
      TRTSERVER_InferenceRequestProvider* request_provider,
      std::unordered_map<std::string, std::pair<const void*, size_t>>&
          output_shm_map);

  static void OKReplyCallback(evthr_t* thr, void* arg, void* shared);
  static void BADReplyCallback(evthr_t* thr, void* arg, void* shared);

  std::shared_ptr<TRTSERVER_Server> server_;
  const char* server_id_;

  std::shared_ptr<SharedMemoryBlockManager> smb_manager_;
  std::vector<std::string> endpoint_names_;

  // The allocator that will be used to allocate buffers for the
  // inference result tensors.
  TRTSERVER_ResponseAllocator* allocator_;

  re2::RE2 api_regex_;
  re2::RE2 health_regex_;
  re2::RE2 infer_regex_;
  re2::RE2 status_regex_;
  re2::RE2 modelcontrol_regex_;
  re2::RE2 sharedmemorycontrol_regex_;
};

TRTSERVER_Error*
HTTPAPIServer::ResponseAlloc(
    TRTSERVER_ResponseAllocator* allocator, void** buffer, void** buffer_userp,
    const char* tensor_name, size_t byte_size,
    TRTSERVER_Memory_Type memory_type, int64_t memory_type_id, void* userp)
{
  auto userp_pair = reinterpret_cast<EVBufferPair*>(userp);
  evbuffer* evhttp_buffer = reinterpret_cast<evbuffer*>(userp_pair->first);
  const std::unordered_map<std::string, std::pair<const void*, size_t>>&
      output_shm_map = userp_pair->second;

  *buffer = nullptr;
  *buffer_userp = nullptr;

  // Don't need to do anything if no memory was requested.
  if (byte_size > 0) {
    // Can't allocate for any memory type other than CPU.
    if (memory_type != TRTSERVER_MEMORY_CPU) {
      LOG_VERBOSE(1) << "HTTP allocation failed for type " << memory_type
                     << " for " << tensor_name;
<<<<<<< HEAD
      return nullptr;  // Success
=======
      return nullptr;
>>>>>>> 6988077b
    }

    auto pr = output_shm_map.find(tensor_name);
    if (pr != output_shm_map.end()) {
      // check for byte size mismatch
      if (byte_size != pr->second.second) {
        return TRTSERVER_ErrorNew(
            TRTSERVER_ERROR_INTERNAL,
            std::string(
                "expected buffer size to be " +
                std::to_string(pr->second.second) + "bytes but gets " +
                std::to_string(byte_size) + " bytes in output tensor")
                .c_str());
      }

      *buffer = const_cast<void*>(pr->second.first);
    } else {
      // Reserve requested space in evbuffer...
      struct evbuffer_iovec output_iovec;
      if (evbuffer_reserve_space(evhttp_buffer, byte_size, &output_iovec, 1) !=
          1) {
        return TRTSERVER_ErrorNew(
            TRTSERVER_ERROR_INTERNAL,
            std::string(
                "failed to reserve " + std::to_string(byte_size) +
                " bytes in output tensor buffer")
                .c_str());
      }

      if (output_iovec.iov_len < byte_size) {
        return TRTSERVER_ErrorNew(
            TRTSERVER_ERROR_INTERNAL,
            std::string(
                "reserved " + std::to_string(output_iovec.iov_len) +
                " bytes in output tensor buffer, need " +
                std::to_string(byte_size))
                .c_str());
      }

      output_iovec.iov_len = byte_size;
      *buffer = output_iovec.iov_base;

      // Immediately commit the buffer space. We are relying on evbuffer
      // not to relocate this space. Because we request a contiguous
      // chunk every time (above by allowing only a single entry in
      // output_iovec), this seems to be a valid assumption.
      if (evbuffer_commit_space(evhttp_buffer, &output_iovec, 1) != 0) {
        *buffer = nullptr;
        return TRTSERVER_ErrorNew(
            TRTSERVER_ERROR_INTERNAL,
            "failed to commit output tensors to output buffer");
      }
    }
  }

  LOG_VERBOSE(1) << "HTTP allocation: " << tensor_name << ", size " << byte_size
                 << ", addr " << *buffer;

  return nullptr;  // Success
}

TRTSERVER_Error*
HTTPAPIServer::ResponseRelease(
    TRTSERVER_ResponseAllocator* allocator, void* buffer, void* buffer_userp,
    size_t byte_size, TRTSERVER_Memory_Type memory_type, int64_t memory_type_id)
{
  LOG_VERBOSE(1) << "HTTP release: "
                 << "size " << byte_size << ", addr " << buffer;

  // Don't do anything when releasing a buffer since ResponseAlloc
  // wrote directly into the response ebvuffer.
  return nullptr;  // Success
}

void
HTTPAPIServer::Handle(evhtp_request_t* req)
{
  LOG_VERBOSE(1) << "HTTP request: " << req->method << " "
                 << req->uri->path->full;

  std::string endpoint, rest;
  if (RE2::FullMatch(
          std::string(req->uri->path->full), api_regex_, &endpoint, &rest)) {
    // status
    if (endpoint == "status" &&
        (std::find(endpoint_names_.begin(), endpoint_names_.end(), "status") !=
         endpoint_names_.end())) {
      HandleStatus(req, rest);
      return;
    }
    // health
    if (endpoint == "health" &&
        (std::find(endpoint_names_.begin(), endpoint_names_.end(), "health") !=
         endpoint_names_.end())) {
      HandleHealth(req, rest);
      return;
    }
    // profile
    if (endpoint == "profile" &&
        (std::find(endpoint_names_.begin(), endpoint_names_.end(), "profile") !=
         endpoint_names_.end())) {
      HandleProfile(req, rest);
      return;
    }
    // infer
    if (endpoint == "infer" &&
        (std::find(endpoint_names_.begin(), endpoint_names_.end(), "infer") !=
         endpoint_names_.end())) {
      HandleInfer(req, rest);
      return;
    }
    // modelcontrol
    if (endpoint == "modelcontrol" &&
        (std::find(
             endpoint_names_.begin(), endpoint_names_.end(), "modelcontrol") !=
         endpoint_names_.end())) {
      HandleModelControl(req, rest);
      return;
    }
    // sharedmemorycontrol
    if (endpoint == "sharedmemorycontrol" &&
        (std::find(
             endpoint_names_.begin(), endpoint_names_.end(),
             "sharedmemorycontrol") != endpoint_names_.end())) {
      HandleSharedMemoryControl(req, rest);
      return;
    }
  }

  LOG_VERBOSE(1) << "HTTP error: " << req->method << " " << req->uri->path->full
                 << " - " << static_cast<int>(EVHTP_RES_BADREQ);
  evhtp_send_reply(req, EVHTP_RES_BADREQ);
}

void
HTTPAPIServer::HandleHealth(evhtp_request_t* req, const std::string& health_uri)
{
  if (req->method != htp_method_GET) {
    evhtp_send_reply(req, EVHTP_RES_METHNALLOWED);
    return;
  }

  std::string mode;
  if ((health_uri.empty()) ||
      (!RE2::FullMatch(health_uri, health_regex_, &mode))) {
    evhtp_send_reply(req, EVHTP_RES_BADREQ);
    return;
  }

  TRTSERVER_Error* err = nullptr;
  bool health = false;

  if (mode == "live") {
    err = TRTSERVER_ServerIsLive(server_.get(), &health);
  } else if (mode == "ready") {
    err = TRTSERVER_ServerIsReady(server_.get(), &health);
  } else {
    err = TRTSERVER_ErrorNew(
        TRTSERVER_ERROR_UNKNOWN,
        std::string("unknown health mode '" + mode + "'").c_str());
  }

  RequestStatus request_status;
  RequestStatusUtil::Create(
      &request_status, err, RequestStatusUtil::NextUniqueRequestId(),
      server_id_);

  evhtp_headers_add_header(
      req->headers_out,
      evhtp_header_new(
          kStatusHTTPHeader, request_status.ShortDebugString().c_str(), 1, 1));

  evhtp_send_reply(
      req, (health && (err == nullptr)) ? EVHTP_RES_OK : EVHTP_RES_BADREQ);

  TRTSERVER_ErrorDelete(err);
}

void
HTTPAPIServer::HandleProfile(
    evhtp_request_t* req, const std::string& profile_uri)
{
  if (req->method != htp_method_GET) {
    evhtp_send_reply(req, EVHTP_RES_METHNALLOWED);
    return;
  }

  if (!profile_uri.empty() && (profile_uri != "/")) {
    evhtp_send_reply(req, EVHTP_RES_BADREQ);
    return;
  }

  std::string cmd;
  const char* cmd_c_str = evhtp_kv_find(req->uri->query, "cmd");
  if (cmd_c_str != NULL) {
    cmd = std::string(cmd_c_str);
  }

  // For now profile is a nop...

  RequestStatus request_status;
  RequestStatusUtil::Create(
      &request_status, nullptr /* err */,
      RequestStatusUtil::NextUniqueRequestId(), server_id_);

  evhtp_headers_add_header(
      req->headers_out,
      evhtp_header_new(
          kStatusHTTPHeader, request_status.ShortDebugString().c_str(), 1, 1));

  evhtp_send_reply(
      req, (request_status.code() == RequestStatusCode::SUCCESS)
               ? EVHTP_RES_OK
               : EVHTP_RES_BADREQ);
}

void
HTTPAPIServer::HandleStatus(evhtp_request_t* req, const std::string& status_uri)
{
  if (req->method != htp_method_GET) {
    evhtp_send_reply(req, EVHTP_RES_METHNALLOWED);
    return;
  }

  std::string model_name;
  if (!status_uri.empty()) {
    if (!RE2::FullMatch(status_uri, status_regex_, &model_name)) {
      evhtp_send_reply(req, EVHTP_RES_BADREQ);
      return;
    }
  }

  TRTSERVER_Protobuf* server_status_protobuf = nullptr;
  TRTSERVER_Error* err =
      (model_name.empty())
          ? TRTSERVER_ServerStatus(server_.get(), &server_status_protobuf)
          : TRTSERVER_ServerModelStatus(
                server_.get(), model_name.c_str(), &server_status_protobuf);
  if (err == nullptr) {
    const char* status_buffer;
    size_t status_byte_size;
    err = TRTSERVER_ProtobufSerialize(
        server_status_protobuf, &status_buffer, &status_byte_size);
    if (err == nullptr) {
      // Request text or binary format for status?
      std::string format;
      const char* format_c_str = evhtp_kv_find(req->uri->query, "format");
      if (format_c_str != NULL) {
        format = std::string(format_c_str);
      } else {
        format = "text";
      }

      if (format == "binary") {
        evbuffer_add(req->buffer_out, status_buffer, status_byte_size);
        evhtp_headers_add_header(
            req->headers_out,
            evhtp_header_new("Content-Type", "application/octet-stream", 1, 1));
      } else {
        ServerStatus server_status;
        if (!server_status.ParseFromArray(status_buffer, status_byte_size)) {
          err = TRTSERVER_ErrorNew(
              TRTSERVER_ERROR_UNKNOWN, "failed to parse server status");
        } else {
          std::string server_status_str = server_status.DebugString();
          evbuffer_add(
              req->buffer_out, server_status_str.c_str(),
              server_status_str.size());
        }
      }
    }
  }

  TRTSERVER_ProtobufDelete(server_status_protobuf);

  RequestStatus request_status;
  RequestStatusUtil::Create(
      &request_status, err, RequestStatusUtil::NextUniqueRequestId(),
      server_id_);

  evhtp_headers_add_header(
      req->headers_out,
      evhtp_header_new(
          kStatusHTTPHeader, request_status.ShortDebugString().c_str(), 1, 1));

  evhtp_send_reply(
      req, (request_status.code() == RequestStatusCode::SUCCESS)
               ? EVHTP_RES_OK
               : EVHTP_RES_BADREQ);

  TRTSERVER_ErrorDelete(err);
}

void
HTTPAPIServer::HandleModelControl(
    evhtp_request_t* req, const std::string& modelcontrol_uri)
{
  if (req->method != htp_method_POST) {
    evhtp_send_reply(req, EVHTP_RES_METHNALLOWED);
    return;
  }

  std::string action_type_str, model_name;
  if ((modelcontrol_uri.empty()) || (!RE2::FullMatch(
                                        modelcontrol_uri, modelcontrol_regex_,
                                        &action_type_str, &model_name))) {
    evhtp_send_reply(req, EVHTP_RES_BADREQ);
    return;
  }

  TRTSERVER_Error* err = nullptr;
  if (action_type_str == "load") {
    err = TRTSERVER_ServerLoadModel(server_.get(), model_name.c_str());
  } else if (action_type_str == "unload") {
    err = TRTSERVER_ServerUnloadModel(server_.get(), model_name.c_str());
  } else {
    err = TRTSERVER_ErrorNew(
        TRTSERVER_ERROR_UNKNOWN,
        std::string("unknown action type '" + action_type_str + "'").c_str());
  }

  RequestStatus request_status;
  RequestStatusUtil::Create(
      &request_status, err, RequestStatusUtil::NextUniqueRequestId(),
      server_id_);

  evhtp_headers_add_header(
      req->headers_out,
      evhtp_header_new(
          kStatusHTTPHeader, request_status.ShortDebugString().c_str(), 1, 1));

  evhtp_send_reply(
      req, (request_status.code() == RequestStatusCode::SUCCESS)
               ? EVHTP_RES_OK
               : EVHTP_RES_BADREQ);

  TRTSERVER_ErrorDelete(err);
}

void
HTTPAPIServer::HandleSharedMemoryControl(
    evhtp_request_t* req, const std::string& sharedmemorycontrol_uri)
{
  if (req->method != htp_method_POST) {
    evhtp_send_reply(req, EVHTP_RES_METHNALLOWED);
    return;
  }

  re2::RE2 register_regex_(R"(/([^/]+)/(/[^/]+)/([0-9]+)/([0-9]+))");
  re2::RE2 unregister_regex_(R"(/([^/]+))");

  std::string action_type_str, remaining, name, shm_key;
  std::string offset_str, byte_size_str;
  if ((sharedmemorycontrol_uri.empty()) ||
      (!RE2::FullMatch(
          sharedmemorycontrol_uri, sharedmemorycontrol_regex_, &action_type_str,
          &remaining))) {
    evhtp_send_reply(req, EVHTP_RES_BADREQ);
    return;
  } else {
    if (remaining.empty()) {
      if ((action_type_str != "unregisterall") &&
          (action_type_str != "status")) {
        evhtp_send_reply(req, EVHTP_RES_BADREQ);
        return;
      }
    } else {
      if (action_type_str == "register" &&
          (!RE2::FullMatch(
              remaining, register_regex_, &name, &shm_key, &offset_str,
              &byte_size_str))) {
        evhtp_send_reply(req, EVHTP_RES_BADREQ);
        return;
      }
      if (action_type_str == "unregister" &&
          (!RE2::FullMatch(remaining, unregister_regex_, &name))) {
        evhtp_send_reply(req, EVHTP_RES_BADREQ);
        return;
      }
    }
  }

  size_t offset = std::atoll(offset_str.c_str());
  size_t byte_size = std::atoll(byte_size_str.c_str());

  TRTSERVER_Error* err = nullptr;
  TRTSERVER_SharedMemoryBlock* smb = nullptr;

  if (action_type_str == "register") {
    err = smb_manager_->Create(
        &smb, name.c_str(), shm_key.c_str(), offset, byte_size);
    if (err == nullptr) {
      err = TRTSERVER_ServerRegisterSharedMemory(server_.get(), smb);
    }
  } else if (action_type_str == "unregister") {
    err = smb_manager_->Remove(&smb, name.c_str());
    if ((err == nullptr) && (smb != nullptr)) {
      err = TRTSERVER_ServerUnregisterSharedMemory(server_.get(), smb);
      TRTSERVER_Error* del_err = TRTSERVER_SharedMemoryBlockDelete(smb);
      if (del_err != nullptr) {
        LOG_ERROR << "failed to delete shared memory block: "
                  << TRTSERVER_ErrorMessage(del_err);
      }
    }
  } else if (action_type_str == "unregisterall") {
    err = TRTSERVER_ServerUnregisterAllSharedMemory(server_.get());
  } else {
    err = TRTSERVER_ErrorNew(
        TRTSERVER_ERROR_UNKNOWN,
        std::string("unknown action type '" + action_type_str + "'").c_str());
  }

  RequestStatus request_status;
  RequestStatusUtil::Create(
      &request_status, err, RequestStatusUtil::NextUniqueRequestId(),
      server_id_);

  evhtp_headers_add_header(
      req->headers_out,
      evhtp_header_new(
          kStatusHTTPHeader, request_status.ShortDebugString().c_str(), 1, 1));

  evhtp_send_reply(
      req, (request_status.code() == RequestStatusCode::SUCCESS)
               ? EVHTP_RES_OK
               : EVHTP_RES_BADREQ);

  TRTSERVER_ErrorDelete(err);
}

TRTSERVER_Error*
HTTPAPIServer::EVBufferToInput(
    const std::string& model_name, const InferRequestHeader& request_header,
    evbuffer* input_buffer,
    TRTSERVER_InferenceRequestProvider* request_provider,
    std::unordered_map<std::string, std::pair<const void*, size_t>>&
        output_shm_map)
{
  // Extract individual input data from HTTP body and register in
  // 'request_provider'. The input data from HTTP body is not
  // necessarily contiguous so may need to register multiple input
  // "blocks" for a given input.
  //
  // Get the addr and size of each chunk of input data from the
  // evbuffer.
  struct evbuffer_iovec* v = nullptr;
  int v_idx = 0;

  int n = evbuffer_peek(input_buffer, -1, NULL, NULL, 0);
  if (n > 0) {
    v = static_cast<struct evbuffer_iovec*>(
        alloca(sizeof(struct evbuffer_iovec) * n));
    if (evbuffer_peek(input_buffer, -1, NULL, v, n) != n) {
      return TRTSERVER_ErrorNew(
          TRTSERVER_ERROR_INTERNAL, "unexpected error getting input buffers ");
    }
  }

  // Get the byte-size for each input and from that get the blocks
  // holding the data for that input
  for (const auto& io : request_header.input()) {
    uint64_t byte_size = 0;
    RETURN_IF_ERR(TRTSERVER_InferenceRequestProviderInputBatchByteSize(
        request_provider, io.name().c_str(), &byte_size));

    // If 'byte_size' is zero then need to add an empty input data
    // block... the provider expects at least one data block for every
    // input.
    if (byte_size == 0) {
      RETURN_IF_ERR(TRTSERVER_InferenceRequestProviderSetInputData(
          request_provider, io.name().c_str(), nullptr, 0 /* byte_size */,
          TRTSERVER_MEMORY_CPU));
    } else {
      // If input is in shared memory then verify that the size is
      // correct and set input from the shared memory.
      if (io.has_shared_memory()) {
        LOG_VERBOSE(1) << io.name() << " has shared memory";
        if (byte_size != io.shared_memory().byte_size()) {
          return TRTSERVER_ErrorNew(
              TRTSERVER_ERROR_INVALID_ARG,
              std::string(
                  "unexpected shared-memory size " +
                  std::to_string(io.shared_memory().byte_size()) +
                  " for input '" + io.name() + "', expecting " +
                  std::to_string(byte_size) + " for model '" + model_name + "'")
                  .c_str());
        }

        void* base;
        TRTSERVER_SharedMemoryBlock* smb = nullptr;
        RETURN_IF_ERR(smb_manager_->Get(&smb, io.shared_memory().name()));
        RETURN_IF_ERR(TRTSERVER_ServerSharedMemoryAddress(
            server_.get(), smb, io.shared_memory().offset(),
            io.shared_memory().byte_size(), &base));
        RETURN_IF_ERR(TRTSERVER_InferenceRequestProviderSetInputData(
            request_provider, io.name().c_str(), base, byte_size,
            TRTSERVER_MEMORY_CPU));
      } else {
        while ((byte_size > 0) && (v_idx < n)) {
          char* base = static_cast<char*>(v[v_idx].iov_base);
          size_t base_size;
          if (v[v_idx].iov_len > byte_size) {
            base_size = byte_size;
            v[v_idx].iov_base = static_cast<void*>(base + byte_size);
            v[v_idx].iov_len -= byte_size;
            byte_size = 0;
          } else {
            base_size = v[v_idx].iov_len;
            byte_size -= v[v_idx].iov_len;
            v_idx++;
          }

          RETURN_IF_ERR(TRTSERVER_InferenceRequestProviderSetInputData(
              request_provider, io.name().c_str(), base, base_size,
              TRTSERVER_MEMORY_CPU));
        }

        if (byte_size != 0) {
          return TRTSERVER_ErrorNew(
              TRTSERVER_ERROR_INVALID_ARG,
              std::string(
                  "unexpected size for input '" + io.name() + "', expecting " +
                  std::to_string(byte_size) + " bytes for model '" +
                  model_name + "'")
                  .c_str());
        }
      }
    }
  }

  if (v_idx != n) {
    return TRTSERVER_ErrorNew(
        TRTSERVER_ERROR_INVALID_ARG,
        std::string(
            "unexpected additional input data for model '" + model_name + "'")
            .c_str());
  }

  // Initialize System Memory for Output if it uses shared memory
  for (const auto& io : request_header.output()) {
    if (io.has_shared_memory()) {
      LOG_VERBOSE(1) << io.name() << " has shared memory";
      void* base;
      TRTSERVER_SharedMemoryBlock* smb = nullptr;
      RETURN_IF_ERR(smb_manager_->Get(&smb, io.shared_memory().name()));
      RETURN_IF_ERR(TRTSERVER_ServerSharedMemoryAddress(
          server_.get(), smb, io.shared_memory().offset(),
          io.shared_memory().byte_size(), &base));
      output_shm_map.emplace(
          io.name(),
          std::make_pair(
              static_cast<const void*>(base), io.shared_memory().byte_size()));
    }
  }

  return nullptr;  // success
}

void
HTTPAPIServer::HandleInfer(evhtp_request_t* req, const std::string& infer_uri)
{
  if (req->method != htp_method_POST) {
    evhtp_send_reply(req, EVHTP_RES_METHNALLOWED);
    return;
  }

  std::string model_name, model_version_str;
  if ((infer_uri.empty()) ||
      (!RE2::FullMatch(
          infer_uri, infer_regex_, &model_name, &model_version_str))) {
    evhtp_send_reply(req, EVHTP_RES_BADREQ);
    return;
  }

  int64_t model_version = -1;
  if (!model_version_str.empty()) {
    model_version = std::atoll(model_version_str.c_str());
  }

  std::string infer_request_header(
      evhtp_kv_find(req->headers_in, kInferRequestHTTPHeader));

  InferRequestHeader request_header;
  if (!google::protobuf::TextFormat::ParseFromString(
          infer_request_header, &request_header)) {
    evhtp_send_reply(req, EVHTP_RES_BADREQ);
    return;
  }

  std::string request_header_serialized;
  if (!request_header.SerializeToString(&request_header_serialized)) {
    evhtp_send_reply(req, EVHTP_RES_BADREQ);
    return;
  }

  uint64_t unique_id = RequestStatusUtil::NextUniqueRequestId();

  // Create the inference request provider which provides all the
  // input information needed for an inference.
  TRTSERVER_InferenceRequestProvider* request_provider = nullptr;
  TRTSERVER_Error* err = TRTSERVER_InferenceRequestProviderNew(
      &request_provider, server_.get(), model_name.c_str(), model_version,
      request_header_serialized.c_str(), request_header_serialized.size());
  if (err == nullptr) {
    EVBufferPair* response_pair(new EVBufferPair());
    // std::map<std::string, std::pair<const void*, size_t>>* output_shm_map =
    //     new std::map<std::string, std::pair<const void*, size_t>>;
    err = EVBufferToInput(
        model_name, request_header, req->buffer_in, request_provider,
        response_pair->second);
    if (err == nullptr) {
      InferRequest* infer_request =
          new InferRequest(req, request_header.id(), server_id_, unique_id);

      response_pair->first = req->buffer_out;
      infer_request->response_pair_.reset(response_pair);
      // response_pair->op_shm_map_ = output_shm_map;

      err = TRTSERVER_ServerInferAsync(
          server_.get(), request_provider, allocator_,
          reinterpret_cast<void*>(response_pair), InferRequest::InferComplete,
          reinterpret_cast<void*>(infer_request));
      if (err != nullptr) {
        delete infer_request;
        infer_request = nullptr;
      }

      // The request provider can be deleted immediately after the
      // ServerInferAsync call returns.
      TRTSERVER_InferenceRequestProviderDelete(request_provider);
    }
  }

  if (err != nullptr) {
    RequestStatus request_status;
    RequestStatusUtil::Create(&request_status, err, unique_id, server_id_);

    InferResponseHeader response_header;
    response_header.set_id(request_header.id());
    evhtp_headers_add_header(
        req->headers_out,
        evhtp_header_new(
            kInferResponseHTTPHeader,
            response_header.ShortDebugString().c_str(), 1, 1));
    LOG_VERBOSE(1) << "Infer failed: " << request_status.msg();

    evhtp_headers_add_header(
        req->headers_out, evhtp_header_new(
                              kStatusHTTPHeader,
                              request_status.ShortDebugString().c_str(), 1, 1));
    evhtp_headers_add_header(
        req->headers_out,
        evhtp_header_new("Content-Type", "application/octet-stream", 1, 1));

    evhtp_send_reply(
        req, (request_status.code() == RequestStatusCode::SUCCESS)
                 ? EVHTP_RES_OK
                 : EVHTP_RES_BADREQ);
  }

  TRTSERVER_ErrorDelete(err);
}

void
HTTPAPIServer::OKReplyCallback(evthr_t* thr, void* arg, void* shared)
{
  evhtp_request_t* request = (evhtp_request_t*)arg;
  evhtp_send_reply(request, EVHTP_RES_OK);
  evhtp_request_resume(request);
}

void
HTTPAPIServer::BADReplyCallback(evthr_t* thr, void* arg, void* shared)
{
  evhtp_request_t* request = (evhtp_request_t*)arg;
  evhtp_send_reply(request, EVHTP_RES_BADREQ);
  evhtp_request_resume(request);
}

HTTPAPIServer::InferRequest::InferRequest(
    evhtp_request_t* req, uint64_t request_id, const char* server_id,
    uint64_t unique_id)
    : req_(req), request_id_(request_id), server_id_(server_id),
      unique_id_(unique_id)
{
  evhtp_connection_t* htpconn = evhtp_request_get_connection(req);
  thread_ = htpconn->thread;
  evhtp_request_pause(req);
}

void
HTTPAPIServer::InferRequest::InferComplete(
    TRTSERVER_Server* server, TRTSERVER_InferenceResponse* response,
    void* userp)
{
  HTTPAPIServer::InferRequest* infer_request =
      reinterpret_cast<HTTPAPIServer::InferRequest*>(userp);
  if (infer_request->FinalizeResponse(response) == EVHTP_RES_OK) {
    evthr_defer(infer_request->thread_, OKReplyCallback, infer_request->req_);
  } else {
    evthr_defer(infer_request->thread_, BADReplyCallback, infer_request->req_);
  }

  LOG_IF_ERR(
      TRTSERVER_InferenceResponseDelete(response), "deleting HTTP response");
}

evhtp_res
HTTPAPIServer::InferRequest::FinalizeResponse(
    TRTSERVER_InferenceResponse* response)
{
  InferResponseHeader response_header;

  TRTSERVER_Error* response_status =
      TRTSERVER_InferenceResponseStatus(response);
  if (response_status == nullptr) {
    TRTSERVER_Protobuf* response_protobuf = nullptr;
    response_status =
        TRTSERVER_InferenceResponseHeader(response, &response_protobuf);
    if (response_status == nullptr) {
      const char* buffer;
      size_t byte_size;
      response_status =
          TRTSERVER_ProtobufSerialize(response_protobuf, &buffer, &byte_size);
      if (response_status == nullptr) {
        if (!response_header.ParseFromArray(buffer, byte_size)) {
          response_status = TRTSERVER_ErrorNew(
              TRTSERVER_ERROR_INTERNAL, "failed to parse response header");
        }
      }

      TRTSERVER_ProtobufDelete(response_protobuf);
    }
  }

  if (response_status == nullptr) {
    std::string format;
    const char* format_c_str = evhtp_kv_find(req_->uri->query, "format");
    if (format_c_str != NULL) {
      format = std::string(format_c_str);
    } else {
      format = "text";
    }

    // The description of the raw outputs needs to go in the
    // kInferResponseHTTPHeader since it is needed to interpret the
    // body. The entire response (including classifications) is
    // serialized at the end of the body.
    response_header.set_id(request_id_);

    std::string rstr;
    if (format == "binary") {
      response_header.SerializeToString(&rstr);
    } else {
      rstr = response_header.DebugString();
    }

    evbuffer_add(req_->buffer_out, rstr.c_str(), rstr.size());
  } else {
    evbuffer_drain(req_->buffer_out, -1);
    response_header.Clear();
    response_header.set_id(request_id_);
  }

  RequestStatus request_status;
  RequestStatusUtil::Create(
      &request_status, response_status, unique_id_, server_id_);

  evhtp_headers_add_header(
      req_->headers_out, evhtp_header_new(
                             kInferResponseHTTPHeader,
                             response_header.ShortDebugString().c_str(), 1, 1));
  evhtp_headers_add_header(
      req_->headers_out,
      evhtp_header_new(
          kStatusHTTPHeader, request_status.ShortDebugString().c_str(), 1, 1));
  evhtp_headers_add_header(
      req_->headers_out,
      evhtp_header_new("Content-Type", "application/octet-stream", 1, 1));

  TRTSERVER_ErrorDelete(response_status);

  return (request_status.code() == RequestStatusCode::SUCCESS)
             ? EVHTP_RES_OK
             : EVHTP_RES_BADREQ;
}

TRTSERVER_Error*
HTTPServer::CreateAPIServer(
    const std::shared_ptr<TRTSERVER_Server>& server,
    const std::shared_ptr<SharedMemoryBlockManager>& smb_manager,
    const std::map<int32_t, std::vector<std::string>>& port_map, int thread_cnt,
    std::vector<std::unique_ptr<HTTPServer>>* http_servers)
{
  if (port_map.empty()) {
    return TRTSERVER_ErrorNew(
        TRTSERVER_ERROR_INVALID_ARG,
        "HTTP is enabled but none of the service endpoints have a valid port "
        "assignment");
  }
  http_servers->clear();
  for (auto const& ep_map : port_map) {
    std::string addr = "0.0.0.0:" + std::to_string(ep_map.first);
    LOG_INFO << "Starting HTTPService at " << addr;
    http_servers->emplace_back(new HTTPAPIServer(
        server, smb_manager, ep_map.second, ep_map.first, thread_cnt));
  }

  return nullptr;
}

TRTSERVER_Error*
HTTPServer::CreateMetricsServer(
    const std::shared_ptr<TRTSERVER_Server>& server, const int32_t port,
    const int thread_cnt, std::unique_ptr<HTTPServer>* metrics_server)
{
  std::string addr = "0.0.0.0:" + std::to_string(port);
  LOG_INFO << "Starting Metrics Service at " << addr;

#ifndef TRTIS_ENABLE_METRICS
  return TRTSERVER_ErrorNew(
      TRTSERVER_ERROR_UNAVAILABLE, "Metrics support is disabled");
#endif  // !TRTIS_ENABLE_METRICS

#ifdef TRTIS_ENABLE_METRICS
  metrics_server->reset(new HTTPMetricsServer(server, port, thread_cnt));
  return nullptr;
#endif  // TRTIS_ENABLE_METRICS
}

}}  // namespace nvidia::inferenceserver<|MERGE_RESOLUTION|>--- conflicted
+++ resolved
@@ -318,11 +318,7 @@
     if (memory_type != TRTSERVER_MEMORY_CPU) {
       LOG_VERBOSE(1) << "HTTP allocation failed for type " << memory_type
                      << " for " << tensor_name;
-<<<<<<< HEAD
-      return nullptr;  // Success
-=======
       return nullptr;
->>>>>>> 6988077b
     }
 
     auto pr = output_shm_map.find(tensor_name);
