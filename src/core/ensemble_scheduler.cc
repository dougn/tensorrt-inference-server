// Copyright (c) 2019, NVIDIA CORPORATION. All rights reserved.
//
// Redistribution and use in source and binary forms, with or without
// modification, are permitted provided that the following conditions
// are met:
//  * Redistributions of source code must retain the above copyright
//    notice, this list of conditions and the following disclaimer.
//  * Redistributions in binary form must reproduce the above copyright
//    notice, this list of conditions and the following disclaimer in the
//    documentation and/or other materials provided with the distribution.
//  * Neither the name of NVIDIA CORPORATION nor the names of its
//    contributors may be used to endorse or promote products derived
//    from this software without specific prior written permission.
//
// THIS SOFTWARE IS PROVIDED BY THE COPYRIGHT HOLDERS ``AS IS'' AND ANY
// EXPRESS OR IMPLIED WARRANTIES, INCLUDING, BUT NOT LIMITED TO, THE
// IMPLIED WARRANTIES OF MERCHANTABILITY AND FITNESS FOR A PARTICULAR
// PURPOSE ARE DISCLAIMED.  IN NO EVENT SHALL THE COPYRIGHT OWNER OR
// CONTRIBUTORS BE LIABLE FOR ANY DIRECT, INDIRECT, INCIDENTAL, SPECIAL,
// EXEMPLARY, OR CONSEQUENTIAL DAMAGES (INCLUDING, BUT NOT LIMITED TO,
// PROCUREMENT OF SUBSTITUTE GOODS OR SERVICES; LOSS OF USE, DATA, OR
// PROFITS; OR BUSINESS INTERRUPTION) HOWEVER CAUSED AND ON ANY THEORY
// OF LIABILITY, WHETHER IN CONTRACT, STRICT LIABILITY, OR TORT
// (INCLUDING NEGLIGENCE OR OTHERWISE) ARISING IN ANY WAY OUT OF THE USE
// OF THIS SOFTWARE, EVEN IF ADVISED OF THE POSSIBILITY OF SUCH DAMAGE.

#include "src/core/ensemble_scheduler.h"

#include <mutex>
#include "src/core/api.pb.h"
#include "src/core/backend.h"
#include "src/core/logging.h"
#include "src/core/provider_utils.h"
#include "src/core/server.h"
#include "src/core/server_status.h"

#ifdef TRTIS_ENABLE_GPU
#include <cuda_runtime_api.h>
#endif  // TRTIS_ENABLE_GPU

namespace nvidia { namespace inferenceserver {

namespace {

// Step specifies the backend, providers and status objects used for
// the internal infer request
struct Step {
  Step(size_t step_idx) : step_idx_(step_idx) {}

  std::shared_ptr<InferenceBackend> backend_;
  std::shared_ptr<InferRequestProvider> request_provider_;
  std::shared_ptr<InferResponseProvider> response_provider_;
  std::unordered_map<std::string, std::shared_ptr<AllocatedSystemMemory>>
      output_map_;
  Status infer_status_;

  size_t step_idx_;
};

// EnsembleContext maintains the state of the ensemble request
//
// Using static functions to take advantage of shared_ptr, a copy of the
// shared_ptr will be made when a step is scheduled and it will go out of
// scope after the step's callback is finished. The step's callback will
// schedule new steps if available and the last step will finish the ensemble
// request.
// So we don't have to maintian the context in scheduler as the shared_ptr
// will destroy the context for us if there are no "in-flight" steps.
class EnsembleContext {
 public:
  EnsembleContext(
      InferenceServer* is, EnsembleInfo* info,
      const std::shared_ptr<ModelInferStats>& stats,
      const std::shared_ptr<InferRequestProvider>& request_provider,
      const std::shared_ptr<InferResponseProvider>& response_provider,
      std::function<void(const Status&)> OnComplete);

  // Perform transition on 'context' state given the information of
  // 'completed_step'
  static void Proceed(
      const std::shared_ptr<EnsembleContext>& context,
      const std::shared_ptr<Step>& completed_step = nullptr);

 private:
  static TRTSERVER_Error* ResponseAlloc(
      TRTSERVER_ResponseAllocator* allocator, void** buffer,
      void** buffer_userp, const char* tensor_name, size_t byte_size,
      TRTSERVER_Memory_Type memory_type, int64_t memory_type_id, void* userp);
  static TRTSERVER_Error* ResponseRelease(
      TRTSERVER_ResponseAllocator* allocator, void* buffer, void* buffer_userp,
      size_t byte_size, TRTSERVER_Memory_Type memory_type,
      int64_t memory_type_id);

  using StepList = std::vector<std::shared_ptr<Step>>;
  using VersionMap =
      std::unordered_map<int64_t, std::shared_ptr<InferenceBackend>>;
  // Storing each tensor's meta data in 1st element, batch size in 2nd
  // (0 for non-batchable), and the raw data in 3rd.
  using TensorData = std::tuple<
      InferRequestHeader::Input, size_t, std::shared_ptr<SystemMemory>>;

  // Return the list of step that becomes ready due to tensor update
  // from 'completed_step'
  Status PrepareSteps(
      const std::shared_ptr<Step>& completed_step, StepList& steps);

  // Prepare infer stats and call the inference server's function to process
  // the infer requests specified in 'steps'
  static void ScheduleSteps(
      const std::shared_ptr<EnsembleContext>& context, const StepList& steps);

  // Helper function that updates ensemble state given 'completed_step' and
  // returns the list of updated tensors in 'updated_tensors'
  Status UpdateEnsembleState(
      const std::shared_ptr<Step>& completed_step,
      std::vector<std::string>& updated_tensors);

  // Helper function that returns a list of 'steps' that should be run under
  // current ensemble state. 'updated_tensors' is used so that we don't need to
  // iterate all the tensors to determine which step can be run.
  Status GetNextSteps(
      const std::vector<std::string>& updated_tensors, StepList& steps);

  // Helper function that completes the response of the ensemble request
  Status FinishEnsemble();

  // Helper function that initialize the 'step' given the info at 'step_idx'.
  // The 'step' will have proper request / response provider for the model
  Status InitStep(size_t step_idx, std::shared_ptr<Step>* step);

  // Helper function that set the output of the ensemble request if it is ready
  // and valid.
  // Return error if some of the required outputs are not set (deadlock)
  Status CheckAndSetEnsembleOutput();

  // Helper function to reshape the given tensor according to the
  // config shape and batching info and its actual shape and batching info.
  // Returns the batch size to be used after the reshape.
  size_t ReshapeTensorDims(
      const DimsList& config_dims, const bool allow_batching,
      const size_t tensor_batch_size, DimsList* mutable_dims);

  InferenceServer* is_;

  EnsembleInfo* info_;

  // Mutex to avoid concurrent call on 'PrepareSteps' where ensemble state
  // are being modified
  std::mutex mutex_;

  size_t inflight_step_counter_;

  std::unordered_map<std::string, TensorData> tensor_data_;

  // Handle to all backend that may be used in the ensemble
  std::unordered_map<std::string, VersionMap> handles_;

  // Request specific information that obtained from ensemble request and
  // should be applied to all internal requests
  uint32_t flags_;
  uint64_t correlation_id_;
  uint32_t batch_size_;

  // Objects related to the ensemble infer request
  Status ensemble_status_;
  std::shared_ptr<ModelInferStats> stats_;
  std::shared_ptr<InferRequestProvider> request_provider_;
  std::shared_ptr<InferResponseProvider> response_provider_;
  std::function<void(const Status&)> OnComplete_;

  // Output tensors whose labels are not provided by the ensemble
  std::set<std::string> no_label_tensors_;

  // The allocator that will be used to allocate buffers for the
  // inference result tensors.
  std::unique_ptr<
      TRTSERVER_ResponseAllocator, decltype(&TRTSERVER_ResponseAllocatorDelete)>
      allocator_;
};

EnsembleContext::EnsembleContext(
    InferenceServer* is, EnsembleInfo* info,
    const std::shared_ptr<ModelInferStats>& stats,
    const std::shared_ptr<InferRequestProvider>& request_provider,
    const std::shared_ptr<InferResponseProvider>& response_provider,
    std::function<void(const Status&)> OnComplete)
    : is_(is), info_(info), inflight_step_counter_(0), stats_(stats),
      request_provider_(request_provider),
      response_provider_(response_provider), OnComplete_(OnComplete),
      allocator_(nullptr, TRTSERVER_ResponseAllocatorDelete)
{
  // Obtain backend handles of all models in ensemble request such that
  // they have the same lifetime as the ensemble request to avoid unloading
  // while the ensemble is executing.
  for (const auto& step_info : info_->steps_) {
    auto it = handles_.find(step_info.model_name_);
    if (it == handles_.end()) {
      it = handles_.emplace(std::make_pair(step_info.model_name_, VersionMap()))
               .first;
    }
    auto ver_it = it->second.find(step_info.model_version_);
    if (ver_it == it->second.end()) {
      std::shared_ptr<InferenceBackend> backend = nullptr;
      ensemble_status_ = is_->GetInferenceBackend(
          step_info.model_name_, step_info.model_version_, &backend);
      if (!ensemble_status_.IsOk()) {
        break;
      }

      it->second.emplace(std::make_pair(step_info.model_version_, backend));
    }
  }

  for (const auto& pair : info_->tensor_to_step_) {
    tensor_data_.emplace(pair.first, TensorData());
  }

  if (ensemble_status_.IsOk()) {
    const auto& request_header = request_provider_->RequestHeader();

    batch_size_ = request_header.batch_size();
    correlation_id_ = request_header.correlation_id();
    flags_ = request_header.flags();

    for (const auto& input : request_header.input()) {
      auto it = tensor_data_.find(input.name());
      if (it != tensor_data_.end()) {
        auto& tensor_data = it->second;
        std::get<0>(tensor_data) = input;
        std::get<1>(tensor_data) = (info_->allow_batching_ ? batch_size_ : 0);
        request_provider_->GetSystemMemory(
            it->first, &(std::get<2>(tensor_data)));
      } else {
        ensemble_status_ = Status(
            RequestStatusCode::INVALID_ARG,
            "unexpected input '" + input.name() +
                "' in request header that does not map to any ensemble inputs");
      }
    }
  }

  if (ensemble_status_.IsOk()) {
    const std::shared_ptr<LabelProvider>& label_provider =
        response_provider_->GetLabelProvider();
    for (const auto& pair : info_->ensemble_output_shape_) {
      const auto& label = label_provider->GetLabel(pair.first, 0);
      if (label == "") {
        no_label_tensors_.emplace(pair.first);
      }
    }
  }

  TRTSERVER_ResponseAllocator* allocator;
  TRTSERVER_Error* err = TRTSERVER_ResponseAllocatorNew(
      &allocator, ResponseAlloc, ResponseRelease);
  if (err != nullptr) {
    ensemble_status_ = Status(
        TrtServerCodeToRequestStatus(TRTSERVER_ErrorCode(err)),
        TRTSERVER_ErrorMessage(err));
    TRTSERVER_ErrorDelete(err);
  } else {
    allocator_.reset(allocator);
  }
}

TRTSERVER_Error*
EnsembleContext::ResponseAlloc(
    TRTSERVER_ResponseAllocator* allocator, void** buffer, void** buffer_userp,
    const char* tensor_name, size_t byte_size,
    TRTSERVER_Memory_Type memory_type, int64_t memory_type_id, void* userp)
{
  auto tensor_data_map = reinterpret_cast<
      std::unordered_map<std::string, std::shared_ptr<AllocatedSystemMemory>>*>(
      userp);

  *buffer = nullptr;
  *buffer_userp = nullptr;

<<<<<<< HEAD
  auto allocated_buffer = std::make_shared<AllocatedSystemMemory>(
                              byte_size, memory_type);
  
=======
  auto allocated_buffer =
      std::make_shared<AllocatedSystemMemory>(byte_size, memory_type);

>>>>>>> 6988077b
  TRTSERVER_Memory_Type allocated_memory_type;
  auto mutable_buffer = allocated_buffer->MutableBuffer(&allocated_memory_type);
  if ((mutable_buffer != nullptr) || (byte_size == 0)) {
    if (byte_size != 0) {
<<<<<<< HEAD
      *buffer =static_cast<void*>(mutable_buffer);
=======
      *buffer = static_cast<void*>(mutable_buffer);
>>>>>>> 6988077b
    }
    tensor_data_map->emplace(tensor_name, std::move(allocated_buffer));
    LOG_VERBOSE(1) << "Internal response allocation: " << tensor_name
                   << ", size " << byte_size << ", addr " << *buffer
                   << ", memory type " << allocated_memory_type;
  }

  return nullptr;  // Success
}

TRTSERVER_Error*
EnsembleContext::ResponseRelease(
    TRTSERVER_ResponseAllocator* allocator, void* buffer, void* buffer_userp,
    size_t byte_size, TRTSERVER_Memory_Type memory_type, int64_t memory_type_id)
{
  LOG_VERBOSE(1) << "Internal response release: "
                 << "size " << byte_size << ", addr " << buffer;

  // Don't do anything when releasing a buffer since ResponseAlloc
  // passes the ownership of the data to ensemble context.
  return nullptr;  // Success
}

void
EnsembleContext::Proceed(
    const std::shared_ptr<EnsembleContext>& context,
    const std::shared_ptr<Step>& completed_step)
{
  StepList ready_steps;
  Status status = context->PrepareSteps(completed_step, ready_steps);
  if (status.IsOk()) {
    ScheduleSteps(context, ready_steps);
  }
}

Status
EnsembleContext::PrepareSteps(
    const std::shared_ptr<Step>& completed_step, StepList& ready_steps)
{
  {
    std::lock_guard<std::mutex> lock(mutex_);

    // Initialization error, ensemble status will be not ok since the beginning
    if (completed_step == nullptr && !ensemble_status_.IsOk()) {
      ensemble_status_ = FinishEnsemble();
    }

    if (ensemble_status_.IsOk()) {
      StepList res;
      std::vector<std::string> updated_tensors;
      ensemble_status_ = UpdateEnsembleState(completed_step, updated_tensors);
      if (ensemble_status_.IsOk()) {
        ensemble_status_ = GetNextSteps(updated_tensors, res);
      }
      // Error or no more progress (completed or deadlock)
      // in either case, FinishEnsemble() won't be called again
      if ((!ensemble_status_.IsOk()) || (inflight_step_counter_ == 0)) {
        ensemble_status_ = FinishEnsemble();
      } else {
        ready_steps.swap(res);
      }
    }
    return ensemble_status_;
  }
}

Status
EnsembleContext::UpdateEnsembleState(
    const std::shared_ptr<Step>& completed_step,
    std::vector<std::string>& updated_tensors)
{
  updated_tensors.clear();
  if (completed_step == nullptr) {
    for (const auto& pair : tensor_data_) {
      if (std::get<2>(pair.second) != nullptr) {
        updated_tensors.push_back(pair.first);
      }
    }
  } else {
    inflight_step_counter_--;
    RETURN_IF_ERROR(completed_step->infer_status_);

    auto step_idx = completed_step->step_idx_;
    RETURN_IF_ERROR(completed_step->response_provider_->FinalizeResponse(
        *(completed_step->backend_)));
    const auto& response_header =
        completed_step->response_provider_->ResponseHeader();
    const bool allow_batching =
        (completed_step->backend_->Config().max_batch_size() > 0);
    const size_t batch_size =
        (allow_batching ? response_header.batch_size() : 0);
    for (const auto& output : response_header.output()) {
      if (output.has_raw()) {
        auto it = info_->steps_[step_idx].output_to_tensor_.find(output.name());
        if (it != info_->steps_[step_idx].output_to_tensor_.end()) {
          auto& tensor_data = tensor_data_[it->second];
          auto& meta_data = std::get<0>(tensor_data);
          *(meta_data.mutable_dims()) = output.raw().dims();
          meta_data.set_batch_byte_size(output.raw().batch_byte_size());

          std::get<1>(tensor_data) = batch_size;

          std::get<2>(tensor_data) =
              std::move(completed_step->output_map_[it->first]);
          updated_tensors.push_back(it->second);

          auto tensor_it = no_label_tensors_.find(it->second);
          if (tensor_it != no_label_tensors_.end()) {
            // Check the inner model's lookup map first in case it is also an
            // ensemble model. In that case, the label of the inner model may
            // come from another model.
            InferResponseProvider::SecondaryLabelProvider provider;
            if (completed_step->response_provider_->GetSecondaryLabelProvider(
                    it->first, &provider)) {
              response_provider_->SetSecondaryLabelProvider(
                  *tensor_it, provider);
            } else {
              const std::shared_ptr<LabelProvider>& label_provider =
                  completed_step->response_provider_->GetLabelProvider();
              response_provider_->SetSecondaryLabelProvider(
                  *tensor_it, std::make_pair(it->first, label_provider));
            }
            no_label_tensors_.erase(tensor_it);
          }
        } else {
          return Status(
              RequestStatusCode::INTERNAL,
              "internal response header specified output '" + output.name() +
                  "' that does not map to any ensemble tensors");
        }
      } else {
        return Status(
            RequestStatusCode::INTERNAL,
            "internal response header should return output '" + output.name() +
                "' as raw data instead of classification result");
      }
    }
  }
  return Status::Success;
}

Status
EnsembleContext::GetNextSteps(
    const std::vector<std::string>& updated_tensors, StepList& steps)
{
  steps.clear();

  std::set<size_t> next_step_idx;
  // Get steps whose tensors used for input are set
  for (const auto tensor_name : updated_tensors) {
    const auto& step_idx = info_->tensor_to_step_[tensor_name];
    for (const auto& idx : step_idx) {
      bool ready = true;
      for (const auto& input_pair : info_->steps_[idx].input_to_tensor_) {
        if (std::get<2>(tensor_data_[input_pair.second]) == nullptr) {
          ready = false;
          break;
        }
      }
      if (ready) {
        next_step_idx.insert(idx);
      }
    }
  }

  for (const auto& idx : next_step_idx) {
    steps.emplace_back();
    RETURN_IF_ERROR(InitStep(idx, &(steps.back())));
  }
  inflight_step_counter_ += steps.size();

  return Status::Success;
}

Status
EnsembleContext::InitStep(size_t step_idx, std::shared_ptr<Step>* step)
{
  std::unordered_map<std::string, std::shared_ptr<SystemMemory>> input_map;
  InferRequestHeader request_header;
  auto& version_map = handles_[info_->steps_[step_idx].model_name_];
  auto& backend = version_map[info_->steps_[step_idx].model_version_];

  const bool allow_batching = (backend->Config().max_batch_size() > 0);
  size_t batch_size = (allow_batching ? batch_size_ : 0);

  // Set inputs in request header and prepare input map
  for (const auto& pair : info_->steps_[step_idx].input_to_tensor_) {
    auto input = request_header.add_input();
    *input = std::get<0>(tensor_data_[pair.second]);
    input->set_name(pair.first);

    // If the actual shape and config shape agree with each other without
    // considering batch size, non-batch / batch conversion are not required
    const ModelInput* input_config;
    backend->GetInput(pair.first, &input_config);
    batch_size = ReshapeTensorDims(
        input_config->dims(), allow_batching,
        std::get<1>(tensor_data_[pair.second]), input->mutable_dims());

    input_map[pair.first] = std::get<2>(tensor_data_[pair.second]);
  }

  // Set requested outputs in request header
  for (const auto& pair : info_->steps_[step_idx].output_to_tensor_) {
    request_header.add_output()->set_name(pair.first);
  }

  request_header.set_correlation_id(correlation_id_);
  request_header.set_flags(flags_);
  request_header.set_batch_size((batch_size == 0 ? 1 : batch_size));
  RETURN_IF_ERROR(NormalizeRequestHeader(*backend, request_header));

  step->reset(new Step(step_idx));
  (*step)->backend_ = backend;
  RETURN_IF_ERROR(InferRequestProvider::Create(
      info_->steps_[step_idx].model_name_,
      info_->steps_[step_idx].model_version_, request_header, input_map,
      &((*step)->request_provider_)));
  // Request header is stored in response provider as reference, so use
  // header from request provider as the providers have same lifetime
  RETURN_IF_ERROR(InferResponseProvider::Create(
      (*step)->request_provider_->RequestHeader(),
      (*step)->backend_->GetLabelProvider(), allocator_.get(), ResponseAlloc,
      &((*step)->output_map_), ResponseRelease,
      &((*step)->response_provider_)));

  return Status::Success;
}

size_t
EnsembleContext::ReshapeTensorDims(
    const DimsList& config_dims, const bool allow_batching,
    const size_t tensor_batch_size, DimsList* mutable_dims)
{
  size_t batch_size = tensor_batch_size;
  // If the actual shape and config shape agree with each other without
  // considering batch size, non-batch / batch conversion are not required.
  if (!CompareDimsWithWildcard(*mutable_dims, config_dims)) {
    // Only reshape if one setting is batchable while the other is not,
    // otherwise the shape mismatch can not be recovered with reshape
    // and should have caused error during validation.
    if (allow_batching != (tensor_batch_size != 0)) {
      if (allow_batching) {
        // assume first dim is batch dim and extract it.
        auto bit = mutable_dims->begin();
        batch_size = *bit;
        mutable_dims->erase(bit);
      } else {
        // insert batch size as first dim
        mutable_dims->Add(tensor_batch_size);
        mutable_dims->SwapElements(0, (mutable_dims->size() - 1));
        batch_size = 0;
      }
    }
  }
  return batch_size;
}

Status
EnsembleContext::FinishEnsemble()
{
  stats_->SetModelExecutionCount(1);
  if (ensemble_status_.IsOk()) {
    ensemble_status_ = CheckAndSetEnsembleOutput();
  }
  // Add ensemble name to make error message more trackable
  if (!ensemble_status_.IsOk()) {
    ensemble_status_ = Status(
        ensemble_status_.Code(), "in ensemble '" + info_->ensemble_name_ +
                                     "', " + ensemble_status_.Message());
  }
  OnComplete_(ensemble_status_);

  // Reset stats_ to make sure the timers are stopped even though
  // there may be other internal requests (i.e. invoke FinishEnsemble()
  // because of failure in one of the internal requests)
  stats_.reset();
  return ensemble_status_;
}

Status
EnsembleContext::CheckAndSetEnsembleOutput()
{
  for (const auto& output_pair : info_->ensemble_output_shape_) {
    if (!response_provider_->RequiresOutput(output_pair.first)) {
      continue;
    }
    // Check if output is ready
    const auto& tensor_data = tensor_data_[output_pair.first];
    const auto& meta_data = std::get<0>(tensor_data);
    const auto& memory_block = std::get<2>(tensor_data);
    if (memory_block == nullptr) {
      return Status(
          RequestStatusCode::INVALID_ARG,
          "unexpected deadlock, output '" + output_pair.first +
              "' is not set while no more ensemble steps can be made");
    } else if (meta_data.batch_byte_size() != memory_block->TotalByteSize()) {
      return Status(
          RequestStatusCode::INTERNAL,
          "unexpected size for output '" + output_pair.first + "', byte-size " +
              std::to_string(meta_data.batch_byte_size()) + " does not equal " +
              std::to_string(memory_block->TotalByteSize()));
    }

    // copy data to ensemble response provider
    size_t expected_byte_size = meta_data.batch_byte_size();
    DimsList output_dims = meta_data.dims();

    ReshapeTensorDims(
        output_pair.second, info_->allow_batching_, std::get<1>(tensor_data),
        &output_dims);

    std::vector<int64_t> shape;
    if (info_->allow_batching_) {
      shape.push_back(batch_size_);
    }
    for (const auto& dim : output_dims) {
      shape.push_back(dim);
    }

<<<<<<< HEAD
    
    TRTSERVER_Memory_Type dst_memory_type = TRTSERVER_MEMORY_GPU;
    void* buffer;
    RETURN_IF_ERROR(response_provider_->AllocateOutputBuffer(
        output_pair.first, &buffer, expected_byte_size, shape, dst_memory_type));
    
=======

    TRTSERVER_Memory_Type dst_memory_type = TRTSERVER_MEMORY_GPU;
    void* buffer;
    RETURN_IF_ERROR(response_provider_->AllocateOutputBuffer(
        output_pair.first, &buffer, expected_byte_size, shape,
        dst_memory_type));

>>>>>>> 6988077b
    // Done with this output if 'expected_byte_size' is 0
    if (expected_byte_size == 0) {
      continue;
    } else if (buffer == nullptr) {
      dst_memory_type = TRTSERVER_MEMORY_CPU;
      RETURN_IF_ERROR(response_provider_->AllocateOutputBuffer(
<<<<<<< HEAD
        output_pair.first, &buffer, expected_byte_size, shape, dst_memory_type));
=======
          output_pair.first, &buffer, expected_byte_size, shape,
          dst_memory_type));
>>>>>>> 6988077b
      if (buffer == nullptr) {
        return Status(
            RequestStatusCode::INTERNAL,
            "all attempts to allocate buffer for output '" + output_pair.first +
                "' failed");
      }
    }

    size_t content_offset = 0;
    size_t content_idx = 0;
    size_t content_size;
    TRTSERVER_Memory_Type src_memory_type;

    const char* content =
        memory_block->BufferAt(content_idx, &content_size, &src_memory_type);
    while (content != nullptr) {
      if ((src_memory_type == TRTSERVER_MEMORY_CPU) &&
          (dst_memory_type == TRTSERVER_MEMORY_CPU)) {
        memcpy(((char*)buffer) + content_offset, content, content_size);
      } else {
#ifdef TRTIS_ENABLE_GPU
        auto copy_type = cudaMemcpyDeviceToDevice;
        if (src_memory_type == TRTSERVER_MEMORY_CPU) {
          copy_type = cudaMemcpyHostToDevice;
        } else {
          copy_type = cudaMemcpyDeviceToHost;
        }
        // [TODO] create stream for EnsembleContext for using async call
        cudaError_t err = cudaMemcpy(
            ((char*)buffer) + content_offset, content, content_size, copy_type);
        if (err != cudaSuccess) {
          return Status(
              RequestStatusCode::INTERNAL,
              "failed to use CUDA copy for output '" + output_pair.first +
                  "': " + std::string(cudaGetErrorString(err)));
        }
#else
        return Status(
                RequestStatusCode::INTERNAL,
                "try to use CUDA copy for output '" + output_pair.first +
<<<<<<< HEAD
                  "' while GPU is not supported");
=======
                  "' while GPU is not supported"));
>>>>>>> 6988077b
#endif  // TRTIS_ENABLE_GPU
      }

      content_offset += content_size;
      content_idx++;
      content =
          memory_block->BufferAt(content_idx, &content_size, &src_memory_type);
    }
  }
  return Status::Success;
}

void
EnsembleContext::ScheduleSteps(
    const std::shared_ptr<EnsembleContext>& context, const StepList& steps)
{
  for (const auto& step : steps) {
    auto infer_stats = std::make_shared<ModelInferStats>(
        context->is_->StatusManager(), step->backend_->Name());
    auto timer = std::make_shared<ModelInferStats::ScopedTimer>();
    infer_stats->StartRequestTimer(timer.get());
    infer_stats->SetRequestedVersion(step->backend_->Version());
    infer_stats->SetMetricReporter(step->backend_->MetricReporter());
    infer_stats->SetBatchSize(
        step->request_provider_->RequestHeader().batch_size());
    infer_stats->SetFailed(true);

    context->is_->Infer(
        step->backend_, step->request_provider_, step->response_provider_,
        infer_stats,
        [context, step, infer_stats, timer](const Status& status) mutable {
          infer_stats->SetFailed(!status.IsOk());
          if (!status.IsOk()) {
            LOG_VERBOSE(1) << "Ensemble infer failed: " << status.Message();
          }

          timer.reset();
          // Accumulate the queue and compute durations from this composing
          // model
          context->stats_->IncrementQueueDuration(
              infer_stats->GetQueueDuration());
          context->stats_->IncrementComputeDuration(
              infer_stats->GetComputeDuration());
          infer_stats.reset();
          step->infer_status_ = status;
          Proceed(context, step);
        });
  }
}

}  // namespace

Status
EnsembleScheduler::Create(
    InferenceServer* const server, const ModelConfig& config,
    std::unique_ptr<Scheduler>* scheduler)
{
  scheduler->reset(new EnsembleScheduler(server, config));
  return Status::Success;
}

void
EnsembleScheduler::Enqueue(
    const std::shared_ptr<ModelInferStats>& stats,
    const std::shared_ptr<InferRequestProvider>& request_provider,
    const std::shared_ptr<InferResponseProvider>& response_provider,
    std::function<void(const Status&)> OnComplete)
{
  std::shared_ptr<EnsembleContext> context(new EnsembleContext(
      is_, info_.get(), stats, request_provider, response_provider,
      OnComplete));
  EnsembleContext::Proceed(context);
}

EnsembleScheduler::EnsembleScheduler(
    InferenceServer* const server, const ModelConfig& config)
    : is_(server)
{
  // Set 'info_' based on 'config'
  info_.reset(new EnsembleInfo());

  info_->ensemble_name_ = config.name();
  info_->allow_batching_ = (config.max_batch_size() != 0);

  for (const auto& input : config.input()) {
    info_->tensor_to_step_.emplace(input.name(), std::set<size_t>());
  }
  for (const auto& output : config.output()) {
    info_->tensor_to_step_.emplace(output.name(), std::set<size_t>());

    if (output.has_reshape()) {
      info_->ensemble_output_shape_[output.name()] = output.reshape().shape();
    } else {
      info_->ensemble_output_shape_[output.name()] = output.dims();
    }
  }

  for (const auto& element : config.ensemble_scheduling().step()) {
    size_t step_idx = info_->steps_.size();
    info_->steps_.emplace_back(element.model_name(), element.model_version());
    for (const auto& pair : element.input_map()) {
      auto it = info_->tensor_to_step_.find(pair.second);
      if (it == info_->tensor_to_step_.end()) {
        it = info_->tensor_to_step_.emplace(pair.second, std::set<size_t>())
                 .first;
      }
      it->second.insert(step_idx);
      info_->steps_[step_idx].input_to_tensor_.emplace(
          std::make_pair(pair.first, pair.second));
    }

    for (const auto& pair : element.output_map()) {
      auto it = info_->tensor_to_step_.find(pair.second);
      if (it == info_->tensor_to_step_.end()) {
        it = info_->tensor_to_step_.emplace(pair.second, std::set<size_t>())
                 .first;
      }
      info_->steps_[step_idx].output_to_tensor_.emplace(
          std::make_pair(pair.first, pair.second));
    }
  }
}

}}  // namespace nvidia::inferenceserver<|MERGE_RESOLUTION|>--- conflicted
+++ resolved
@@ -276,24 +276,14 @@
   *buffer = nullptr;
   *buffer_userp = nullptr;
 
-<<<<<<< HEAD
-  auto allocated_buffer = std::make_shared<AllocatedSystemMemory>(
-                              byte_size, memory_type);
-  
-=======
   auto allocated_buffer =
       std::make_shared<AllocatedSystemMemory>(byte_size, memory_type);
 
->>>>>>> 6988077b
   TRTSERVER_Memory_Type allocated_memory_type;
   auto mutable_buffer = allocated_buffer->MutableBuffer(&allocated_memory_type);
   if ((mutable_buffer != nullptr) || (byte_size == 0)) {
     if (byte_size != 0) {
-<<<<<<< HEAD
-      *buffer =static_cast<void*>(mutable_buffer);
-=======
       *buffer = static_cast<void*>(mutable_buffer);
->>>>>>> 6988077b
     }
     tensor_data_map->emplace(tensor_name, std::move(allocated_buffer));
     LOG_VERBOSE(1) << "Internal response allocation: " << tensor_name
@@ -614,14 +604,6 @@
       shape.push_back(dim);
     }
 
-<<<<<<< HEAD
-    
-    TRTSERVER_Memory_Type dst_memory_type = TRTSERVER_MEMORY_GPU;
-    void* buffer;
-    RETURN_IF_ERROR(response_provider_->AllocateOutputBuffer(
-        output_pair.first, &buffer, expected_byte_size, shape, dst_memory_type));
-    
-=======
 
     TRTSERVER_Memory_Type dst_memory_type = TRTSERVER_MEMORY_GPU;
     void* buffer;
@@ -629,19 +611,14 @@
         output_pair.first, &buffer, expected_byte_size, shape,
         dst_memory_type));
 
->>>>>>> 6988077b
     // Done with this output if 'expected_byte_size' is 0
     if (expected_byte_size == 0) {
       continue;
     } else if (buffer == nullptr) {
       dst_memory_type = TRTSERVER_MEMORY_CPU;
       RETURN_IF_ERROR(response_provider_->AllocateOutputBuffer(
-<<<<<<< HEAD
-        output_pair.first, &buffer, expected_byte_size, shape, dst_memory_type));
-=======
           output_pair.first, &buffer, expected_byte_size, shape,
           dst_memory_type));
->>>>>>> 6988077b
       if (buffer == nullptr) {
         return Status(
             RequestStatusCode::INTERNAL,
@@ -682,11 +659,7 @@
         return Status(
                 RequestStatusCode::INTERNAL,
                 "try to use CUDA copy for output '" + output_pair.first +
-<<<<<<< HEAD
                   "' while GPU is not supported");
-=======
-                  "' while GPU is not supported"));
->>>>>>> 6988077b
 #endif  // TRTIS_ENABLE_GPU
       }
 
