// Copyright (c) 2019, NVIDIA CORPORATION. All rights reserved.
//
// Redistribution and use in source and binary forms, with or without
// modification, are permitted provided that the following conditions
// are met:
//  * Redistributions of source code must retain the above copyright
//    notice, this list of conditions and the following disclaimer.
//  * Redistributions in binary form must reproduce the above copyright
//    notice, this list of conditions and the following disclaimer in the
//    documentation and/or other materials provided with the distribution.
//  * Neither the name of NVIDIA CORPORATION nor the names of its
//    contributors may be used to endorse or promote products derived
//    from this software without specific prior written permission.
//
// THIS SOFTWARE IS PROVIDED BY THE COPYRIGHT HOLDERS ``AS IS'' AND ANY
// EXPRESS OR IMPLIED WARRANTIES, INCLUDING, BUT NOT LIMITED TO, THE
// IMPLIED WARRANTIES OF MERCHANTABILITY AND FITNESS FOR A PARTICULAR
// PURPOSE ARE DISCLAIMED.  IN NO EVENT SHALL THE COPYRIGHT OWNER OR
// CONTRIBUTORS BE LIABLE FOR ANY DIRECT, INDIRECT, INCIDENTAL, SPECIAL,
// EXEMPLARY, OR CONSEQUENTIAL DAMAGES (INCLUDING, BUT NOT LIMITED TO,
// PROCUREMENT OF SUBSTITUTE GOODS OR SERVICES; LOSS OF USE, DATA, OR
// PROFITS; OR BUSINESS INTERRUPTION) HOWEVER CAUSED AND ON ANY THEORY
// OF LIABILITY, WHETHER IN CONTRACT, STRICT LIABILITY, OR TORT
// (INCLUDING NEGLIGENCE OR OTHERWISE) ARISING IN ANY WAY OUT OF THE USE
// OF THIS SOFTWARE, EVEN IF ADVISED OF THE POSSIBILITY OF SUCH DAMAGE.

#include <unistd.h>
#include <chrono>
#include <future>
#include <iostream>
#include <string>
#include <thread>
#include <vector>
#include "src/core/api.pb.h"
#include "src/core/server_status.pb.h"
#include "src/core/trtserver.h"
#include "src/servers/common.h"

#ifdef TRTIS_ENABLE_GPU
#include <cuda_runtime_api.h>
#endif  // TRTIS_ENABLE_GPU

namespace ni = nvidia::inferenceserver;

namespace {

bool use_gpu_memory = false;

#ifdef TRTIS_ENABLE_GPU
#define FAIL_IF_CUDA_ERR(X, MSG)                                          \
  do {                                                                    \
    cudaError_t err = (X);                                                \
    if (err != cudaSuccess) {                                             \
      LOG_ERROR << "error: " << (MSG) << ": " << cudaGetErrorString(err); \
      exit(1);                                                            \
    }                                                                     \
  } while (false)


static auto gpu_data_deleter = [](void* data) {
  if (data != nullptr) {
    auto err = cudaFree(data);
    if (err != cudaSuccess) {
      LOG_ERROR << "error: failed to cudaFree " << data << ": "
                << cudaGetErrorString(err);
    }
  }
};
#endif  // TRTIS_ENABLE_GPU

void
Usage(char** argv, const std::string& msg = std::string())
{
  if (!msg.empty()) {
    LOG_ERROR << msg;
  }

  LOG_ERROR << "Usage: " << argv[0] << " [options]";
  LOG_ERROR << "\t-g Use GPU memory for input and output tensors";
  LOG_ERROR << "\t-r [model repository absolute path]";

  exit(1);
}

std::string
MemoryTypeString(TRTSERVER_Memory_Type memory_type)
{
  return (memory_type == TRTSERVER_MEMORY_CPU) ? "CPU memory" : "GPU memory";
}

TRTSERVER_Error*
ResponseAlloc(
    TRTSERVER_ResponseAllocator* allocator, void** buffer, void** buffer_userp,
    const char* tensor_name, size_t byte_size,
    TRTSERVER_Memory_Type memory_type, int64_t memory_type_id, void* userp)
{
  // Pass the tensor name with buffer_userp so we can show it when
  // releasing the buffer.

  // If 'byte_size' is zero just return 'buffer'==nullptr, we don't
  // need to do any other book-keeping.
  if (byte_size == 0) {
    *buffer = nullptr;
    *buffer_userp = nullptr;
    LOG_INFO << "allocated " << byte_size << " bytes for result tensor "
             << tensor_name;
  } else {
    void* allocated_ptr = nullptr;
    if (memory_type == TRTSERVER_MEMORY_CPU) {
      allocated_ptr = malloc(byte_size);
#ifdef TRTIS_ENABLE_GPU
    } else if (use_gpu_memory) {
      auto err = cudaMalloc(&allocated_ptr, byte_size);
      if (err != cudaSuccess) {
        LOG_INFO << "cudaMalloc failed: " << cudaGetErrorString(err);
        allocated_ptr = nullptr;
      }
#endif  // TRTIS_ENABLE_GPU
    }

    if (allocated_ptr != nullptr) {
      *buffer = allocated_ptr;
      *buffer_userp = new std::string(tensor_name);
      LOG_INFO << "allocated " << byte_size << " bytes in "
               << MemoryTypeString(memory_type) << " for result tensor "
               << tensor_name;
    }
  }

  return nullptr;  // Success
}

TRTSERVER_Error*
ResponseRelease(
    TRTSERVER_ResponseAllocator* allocator, void* buffer, void* buffer_userp,
    size_t byte_size, TRTSERVER_Memory_Type memory_type, int64_t memory_type_id)
{
  std::string* name = nullptr;
  if (buffer_userp != nullptr) {
    name = reinterpret_cast<std::string*>(buffer_userp);
  } else {
    name = new std::string("<unknown>");
  }

  LOG_INFO << "Releasing buffer " << buffer << " of size " << byte_size
           << " in " << MemoryTypeString(memory_type) << " for result '"
           << *name << "'";
  if (memory_type == TRTSERVER_MEMORY_CPU) {
    free(buffer);
#ifdef TRTIS_ENABLE_GPU
  } else if (use_gpu_memory) {
    auto err = cudaFree(buffer);
    if (err != cudaSuccess) {
      LOG_ERROR << "error: failed to cudaFree " << buffer << ": "
                << cudaGetErrorString(err);
    }
#endif  // TRTIS_ENABLE_GPU
  } else {
    LOG_ERROR << "error: unexpected buffer allocated in GPU memory";
  }

  delete name;

  return nullptr;  // Success
}

void
InferComplete(
    TRTSERVER_Server* server, TRTSERVER_InferenceResponse* response,
    void* userp)
{
  std::promise<TRTSERVER_InferenceResponse*>* p =
      reinterpret_cast<std::promise<TRTSERVER_InferenceResponse*>*>(userp);
  p->set_value(response);
  delete p;
}

}  // namespace

int
main(int argc, char** argv)
{
  std::string model_repository_path;

  // Parse commandline...
  int opt;
  while ((opt = getopt(argc, argv, "gr:")) != -1) {
    switch (opt) {
      case 'g':
        use_gpu_memory = true;
        break;
      case 'r':
        model_repository_path = optarg;
        break;
      case '?':
        Usage(argv);
        break;
    }
  }

  if (model_repository_path.empty()) {
    Usage(argv, "-r must be used to specify model repository path");
  }
#ifndef TRTIS_ENABLE_GPU
  if (use_gpu_memory) {
    Usage(argv, "-g can not be used without enabling GPU");
  }
#endif  // TRTIS_ENABLE_GPU

  // Create the server...
  TRTSERVER_ServerOptions* server_options = nullptr;
  FAIL_IF_ERR(
      TRTSERVER_ServerOptionsNew(&server_options), "creating server options");
  FAIL_IF_ERR(
      TRTSERVER_ServerOptionsSetModelRepositoryPath(
          server_options, model_repository_path.c_str()),
      "setting model repository path");

  TRTSERVER_Server* server_ptr = nullptr;
  FAIL_IF_ERR(
      TRTSERVER_ServerNew(&server_ptr, server_options), "creating server");
  FAIL_IF_ERR(
      TRTSERVER_ServerOptionsDelete(server_options), "deleting server options");

  std::shared_ptr<TRTSERVER_Server> server(server_ptr, TRTSERVER_ServerDelete);

  // Wait until the server is both live and ready.
  size_t health_iters = 0;
  while (true) {
    bool live, ready;
    FAIL_IF_ERR(
        TRTSERVER_ServerIsLive(server.get(), &live),
        "unable to get server liveness");
    FAIL_IF_ERR(
        TRTSERVER_ServerIsReady(server.get(), &ready),
        "unable to get server readiness");
    LOG_INFO << "Server Health: live " << live << ", ready " << ready;
    if (live && ready) {
      break;
    }

    if (++health_iters >= 10) {
      FAIL("failed to find healthy inference server");
    }

    std::this_thread::sleep_for(std::chrono::milliseconds(500));
  }

  // Print status of the server.
  {
    TRTSERVER_Protobuf* server_status_protobuf;
    FAIL_IF_ERR(
        TRTSERVER_ServerStatus(server.get(), &server_status_protobuf),
        "unable to get server status protobuf");
    const char* buffer;
    size_t byte_size;
    FAIL_IF_ERR(
        TRTSERVER_ProtobufSerialize(
            server_status_protobuf, &buffer, &byte_size),
        "unable to serialize server status protobuf");

    ni::ServerStatus server_status;
    if (!server_status.ParseFromArray(buffer, byte_size)) {
      FAIL("error: failed to parse server status");
    }

    LOG_INFO << "Server Status:";
    LOG_INFO << server_status.DebugString();

    FAIL_IF_ERR(
        TRTSERVER_ProtobufDelete(server_status_protobuf),
        "deleting status protobuf");
  }

  // Wait for the simple model to become available.
  while (true) {
    TRTSERVER_Protobuf* model_status_protobuf;
    FAIL_IF_ERR(
        TRTSERVER_ServerModelStatus(
            server.get(), "simple", &model_status_protobuf),
        "unable to get model status protobuf");
    const char* buffer;
    size_t byte_size;
    FAIL_IF_ERR(
        TRTSERVER_ProtobufSerialize(model_status_protobuf, &buffer, &byte_size),
        "unable to serialize model status protobuf");

    ni::ServerStatus model_status;
    if (!model_status.ParseFromArray(buffer, byte_size)) {
      FAIL("error: failed to parse model status");
    }

    auto itr = model_status.model_status().find("simple");
    if (itr == model_status.model_status().end()) {
      FAIL("unable to find status for model 'simple'");
    }

    auto vitr = itr->second.version_status().find(1);
    if (vitr == itr->second.version_status().end()) {
      FAIL("unable to find version 1 status for model 'simple'");
    }

    LOG_INFO << "'simple' model is "
             << ni::ModelReadyState_Name(vitr->second.ready_state());
    if (vitr->second.ready_state() == ni::ModelReadyState::MODEL_READY) {
      break;
    }

    FAIL_IF_ERR(
        TRTSERVER_ProtobufDelete(model_status_protobuf),
        "deleting status protobuf");

    std::this_thread::sleep_for(std::chrono::milliseconds(500));
  }

  // Create the allocator that will be used to allocate buffers for
  // the result tensors.
  TRTSERVER_ResponseAllocator* allocator = nullptr;
  FAIL_IF_ERR(
      TRTSERVER_ResponseAllocatorNew(
          &allocator, ResponseAlloc, ResponseRelease),
      "creating response allocator");

  // The inference request provides meta-data with an
  // InferRequestHeader and the actual data via a provider.
  const std::string model_name("simple");
  int64_t model_version = -1;  // latest

  ni::InferRequestHeader request_header;
  request_header.set_id(123);
  request_header.set_batch_size(1);

  auto input0 = request_header.add_input();
  input0->set_name("INPUT0");
  auto input1 = request_header.add_input();
  input1->set_name("INPUT1");

  auto output0 = request_header.add_output();
  output0->set_name("OUTPUT0");
  auto output1 = request_header.add_output();
  output1->set_name("OUTPUT1");

  std::string request_header_serialized;
  request_header.SerializeToString(&request_header_serialized);

  // Create the inference request provider which provides all the
  // input information needed for an inference.
  TRTSERVER_InferenceRequestProvider* request_provider = nullptr;
  FAIL_IF_ERR(
      TRTSERVER_InferenceRequestProviderNew(
          &request_provider, server.get(), model_name.c_str(), model_version,
          request_header_serialized.c_str(), request_header_serialized.size()),
      "creating inference request provider");

  // Create the data for the two input tensors. Initialize the first
  // to unique integers and the second to all ones.
  std::vector<int32_t> input0_data(16);
  std::vector<int32_t> input1_data(16);
  for (size_t i = 0; i < 16; ++i) {
    input0_data[i] = i;
    input1_data[i] = 1;
  }

  size_t input0_size = input0_data.size() * sizeof(int32_t);
  size_t input1_size = input1_data.size() * sizeof(int32_t);

  const void* input0_base = &input0_data[0];
  const void* input1_base = &input1_data[0];
  auto memory_type = TRTSERVER_MEMORY_CPU;
#ifdef TRTIS_ENABLE_GPU
  std::unique_ptr<void, decltype(gpu_data_deleter)> input0_gpu(
      nullptr, gpu_data_deleter);
  std::unique_ptr<void, decltype(gpu_data_deleter)> input1_gpu(
      nullptr, gpu_data_deleter);
  if (use_gpu_memory) {
    void* dst;
    FAIL_IF_CUDA_ERR(
        cudaMalloc(&dst, input0_size), "allocating GPU memory for INPUT0 data");
    input0_gpu.reset(dst);
    FAIL_IF_CUDA_ERR(
        cudaMemcpy(dst, &input0_data[0], input0_size, cudaMemcpyHostToDevice),
        "setting INPUT0 data in GPU memory");
    FAIL_IF_CUDA_ERR(
        cudaMalloc(&dst, input1_size), "allocating GPU memory for INPUT1 data");
    input1_gpu.reset(dst);
    FAIL_IF_CUDA_ERR(
        cudaMemcpy(dst, &input1_data[0], input1_size, cudaMemcpyHostToDevice),
        "setting INPUT1 data in GPU memory");
  }

  input0_base = use_gpu_memory ? input0_gpu.get() : &input0_data[0];
  input1_base = use_gpu_memory ? input1_gpu.get() : &input1_data[0];
  memory_type = use_gpu_memory ? TRTSERVER_MEMORY_GPU : TRTSERVER_MEMORY_CPU;
#endif  // TRTIS_ENABLE_GPU

  FAIL_IF_ERR(
      TRTSERVER_InferenceRequestProviderSetInputData(
<<<<<<< HEAD
          request_provider, input0->name().c_str(), &input0_data[0],
          input0_data.size() * sizeof(int32_t), TRTSERVER_MEMORY_CPU),
      "assigning INPUT0 data");
  FAIL_IF_ERR(
      TRTSERVER_InferenceRequestProviderSetInputData(
          request_provider, input1->name().c_str(), &input1_data[0],
          input1_data.size() * sizeof(int32_t), TRTSERVER_MEMORY_CPU),
=======
          request_provider, input0->name().c_str(), input0_base, input0_size,
          memory_type),
      "assigning INPUT0 data");
  FAIL_IF_ERR(
      TRTSERVER_InferenceRequestProviderSetInputData(
          request_provider, input1->name().c_str(), input1_base, input1_size,
          memory_type),
>>>>>>> 6988077b
      "assigning INPUT1 data");

  // Perform inference...
  auto p = new std::promise<TRTSERVER_InferenceResponse*>();
  std::future<TRTSERVER_InferenceResponse*> completed = p->get_future();

  FAIL_IF_ERR(
      TRTSERVER_ServerInferAsync(
          server.get(), request_provider, allocator,
          nullptr /* response_allocator_userp */, InferComplete,
          reinterpret_cast<void*>(p)),
      "running inference");

  // The request provider can be deleted immediately after the
  // ServerInferAsync call returns.
  FAIL_IF_ERR(
      TRTSERVER_InferenceRequestProviderDelete(request_provider),
      "deleting inference request provider");

  // Wait for the inference response and check the status.
  TRTSERVER_InferenceResponse* response = completed.get();
  FAIL_IF_ERR(TRTSERVER_InferenceResponseStatus(response), "response");

  // Print the response header metadata.
  {
    TRTSERVER_Protobuf* response_protobuf;
    FAIL_IF_ERR(
        TRTSERVER_InferenceResponseHeader(response, &response_protobuf),
        "unable to get response header protobuf");
    const char* buffer;
    size_t byte_size;
    FAIL_IF_ERR(
        TRTSERVER_ProtobufSerialize(response_protobuf, &buffer, &byte_size),
        "unable to serialize response header protobuf");

    ni::InferResponseHeader response_header;
    if (!response_header.ParseFromArray(buffer, byte_size)) {
      FAIL("error: failed to parse response header");
    }

    LOG_INFO << "Model \"simple\" response header:";
    LOG_INFO << response_header.DebugString();

    FAIL_IF_ERR(
        TRTSERVER_ProtobufDelete(response_protobuf),
        "deleting response protobuf");
  }

  // Check the output tensor values...
  // Note that depending on whether the backend supports outputs in GPU memory,
  // the output tensor may be in CPU memory even if -g flag is set.
  const void* output0_content;
  size_t output0_byte_size;
  TRTSERVER_Memory_Type output0_memory_type;
  FAIL_IF_ERR(
      TRTSERVER_InferenceResponseOutputData(
          response, output0->name().c_str(), &output0_content,
          &output0_byte_size, &output0_memory_type),
      "getting output0 result");
  if (output0_byte_size != (16 * sizeof(int32_t))) {
    FAIL(
        "unexpected output0 byte-size, expected " +
        std::to_string(16 * sizeof(int32_t)) + ", got " +
        std::to_string(output0_byte_size));
<<<<<<< HEAD
  } else if (output0_memory_type != TRTSERVER_MEMORY_CPU) {
    FAIL(
        "unexpected output0 memory type, expected to be allocated "
        "on CPU memory (" +
        std::to_string(TRTSERVER_MEMORY_CPU) + "), got (" +
        std::to_string(output0_memory_type) + ")");
=======
  } else if (
      (!use_gpu_memory) && (output0_memory_type == TRTSERVER_MEMORY_GPU)) {
    FAIL(
        "unexpected output0 memory type, expected to be allocated "
        "in " +
        MemoryTypeString(TRTSERVER_MEMORY_CPU) + ", got " +
        MemoryTypeString(output0_memory_type));
>>>>>>> 6988077b
  }

  const void* output1_content;
  size_t output1_byte_size;
  TRTSERVER_Memory_Type output1_memory_type;
  FAIL_IF_ERR(
      TRTSERVER_InferenceResponseOutputData(
          response, output1->name().c_str(), &output1_content,
          &output1_byte_size, &output1_memory_type),
      "getting output1 result");
  if (output1_byte_size != (16 * sizeof(int32_t))) {
    FAIL(
        "unexpected output1 byte-size, expected " +
        std::to_string(16 * sizeof(int32_t)) + ", got " +
        std::to_string(output1_byte_size));
<<<<<<< HEAD
  } else if (output1_memory_type != TRTSERVER_MEMORY_CPU) {
    FAIL(
        "unexpected output1 memory type, expected to be allocated "
        "on CPU memory (" +
        std::to_string(TRTSERVER_MEMORY_CPU) + "), got (" +
        std::to_string(output1_memory_type) + ")");
=======
  } else if (
      (!use_gpu_memory) && (output1_memory_type == TRTSERVER_MEMORY_GPU)) {
    FAIL(
        "unexpected output1 memory type, expected to be allocated "
        "in " +
        MemoryTypeString(TRTSERVER_MEMORY_CPU) + ", got " +
        MemoryTypeString(output1_memory_type));
>>>>>>> 6988077b
  }

  const int32_t* output0_result = reinterpret_cast<const int32_t*>(output0_content);
  const int32_t* output1_result = reinterpret_cast<const int32_t*>(output1_content);

#ifdef TRTIS_ENABLE_GPU
  // Different from CPU memory, outputs in GPU memory must be copied to CPU
  // memory to be read directly.
  std::vector<int32_t> output0_data(16);
  std::vector<int32_t> output1_data(16);
  if (output0_memory_type == TRTSERVER_MEMORY_CPU) {
    LOG_INFO << "OUTPUT0 are stored in CPU memory";
  } else {
    LOG_INFO << "OUTPUT0 are stored in GPU memory";
    FAIL_IF_CUDA_ERR(
        cudaMemcpy(
            &output0_data[0], output0_content, output0_byte_size,
            cudaMemcpyDeviceToHost),
        "setting INPUT0 data in GPU memory");
    output0_result = reinterpret_cast<const int32_t*>(&output0_data[0]);
  }

  if (output1_memory_type == TRTSERVER_MEMORY_CPU) {
    LOG_INFO << "OUTPUT1 are stored in CPU memory";
  } else {
    LOG_INFO << "OUTPUT1 are stored in GPU memory";
    FAIL_IF_CUDA_ERR(
        cudaMemcpy(
            &output1_data[0], output1_content, output1_byte_size,
            cudaMemcpyDeviceToHost),
        "setting INPUT0 data in GPU memory");
    output1_result = reinterpret_cast<const int32_t*>(&output1_data[0]);
  }
#endif  // TRTIS_ENABLE_GPU

  for (size_t i = 0; i < 16; ++i) {
    LOG_INFO << input0_data[i] << " + " << input1_data[i] << " = "
             << output0_result[i];
    LOG_INFO << input0_data[i] << " - " << input1_data[i] << " = "
             << output1_result[i];

    if ((input0_data[i] + input1_data[i]) != output0_result[i]) {
      FAIL("incorrect sum in " + output0->name());
    }
    if ((input0_data[i] - input1_data[i]) != output1_result[i]) {
      FAIL("incorrect difference in " + output1->name());
    }
  }

  FAIL_IF_ERR(
      TRTSERVER_InferenceResponseDelete(response),
      "deleting inference response");

  FAIL_IF_ERR(
      TRTSERVER_ResponseAllocatorDelete(allocator),
      "deleting response allocator");

  return 0;
}<|MERGE_RESOLUTION|>--- conflicted
+++ resolved
@@ -395,15 +395,6 @@
 
   FAIL_IF_ERR(
       TRTSERVER_InferenceRequestProviderSetInputData(
-<<<<<<< HEAD
-          request_provider, input0->name().c_str(), &input0_data[0],
-          input0_data.size() * sizeof(int32_t), TRTSERVER_MEMORY_CPU),
-      "assigning INPUT0 data");
-  FAIL_IF_ERR(
-      TRTSERVER_InferenceRequestProviderSetInputData(
-          request_provider, input1->name().c_str(), &input1_data[0],
-          input1_data.size() * sizeof(int32_t), TRTSERVER_MEMORY_CPU),
-=======
           request_provider, input0->name().c_str(), input0_base, input0_size,
           memory_type),
       "assigning INPUT0 data");
@@ -411,7 +402,6 @@
       TRTSERVER_InferenceRequestProviderSetInputData(
           request_provider, input1->name().c_str(), input1_base, input1_size,
           memory_type),
->>>>>>> 6988077b
       "assigning INPUT1 data");
 
   // Perform inference...
@@ -476,14 +466,6 @@
         "unexpected output0 byte-size, expected " +
         std::to_string(16 * sizeof(int32_t)) + ", got " +
         std::to_string(output0_byte_size));
-<<<<<<< HEAD
-  } else if (output0_memory_type != TRTSERVER_MEMORY_CPU) {
-    FAIL(
-        "unexpected output0 memory type, expected to be allocated "
-        "on CPU memory (" +
-        std::to_string(TRTSERVER_MEMORY_CPU) + "), got (" +
-        std::to_string(output0_memory_type) + ")");
-=======
   } else if (
       (!use_gpu_memory) && (output0_memory_type == TRTSERVER_MEMORY_GPU)) {
     FAIL(
@@ -491,7 +473,6 @@
         "in " +
         MemoryTypeString(TRTSERVER_MEMORY_CPU) + ", got " +
         MemoryTypeString(output0_memory_type));
->>>>>>> 6988077b
   }
 
   const void* output1_content;
@@ -507,14 +488,6 @@
         "unexpected output1 byte-size, expected " +
         std::to_string(16 * sizeof(int32_t)) + ", got " +
         std::to_string(output1_byte_size));
-<<<<<<< HEAD
-  } else if (output1_memory_type != TRTSERVER_MEMORY_CPU) {
-    FAIL(
-        "unexpected output1 memory type, expected to be allocated "
-        "on CPU memory (" +
-        std::to_string(TRTSERVER_MEMORY_CPU) + "), got (" +
-        std::to_string(output1_memory_type) + ")");
-=======
   } else if (
       (!use_gpu_memory) && (output1_memory_type == TRTSERVER_MEMORY_GPU)) {
     FAIL(
@@ -522,7 +495,6 @@
         "in " +
         MemoryTypeString(TRTSERVER_MEMORY_CPU) + ", got " +
         MemoryTypeString(output1_memory_type));
->>>>>>> 6988077b
   }
 
   const int32_t* output0_result = reinterpret_cast<const int32_t*>(output0_content);
